=== tests/cases/compiler/interfaceContextualType.ts ===
export interface IOptions {
>IOptions : IOptions

    italic?: boolean;
>italic : boolean

    bold?: boolean;
>bold : boolean
}
export interface IMap {
>IMap : IMap

    [s: string]: IOptions;
>s : string
>IOptions : IOptions
}

class Bug {
>Bug : Bug

    public values: IMap;
>values : IMap
>IMap : IMap

    ok() {
>ok : () => void

        this.values = {};
<<<<<<< HEAD
>this.values = {} : { [s: string]: IOptions; }
>this.values : IMap
>this : this
>values : IMap
>{} : { [s: string]: IOptions; }
=======
>this.values = {} : {}
>this.values : IMap
>this : this
>values : IMap
>{} : {}
>>>>>>> 906ce18b

        this.values['comments'] = { italic: true };
>this.values['comments'] = { italic: true } : { italic: boolean; }
>this.values['comments'] : IOptions
>this.values : IMap
>this : this
>values : IMap
>'comments' : string
>{ italic: true } : { italic: boolean; }
>italic : boolean
>true : boolean
    }
    shouldBeOK() {
>shouldBeOK : () => void

        this.values = {
>this.values = {            comments: { italic: true }        } : { comments: { italic: boolean; }; }
>this.values : IMap
>this : this
>values : IMap
>{            comments: { italic: true }        } : { comments: { italic: boolean; }; }

            comments: { italic: true }
>comments : { italic: boolean; }
>{ italic: true } : { italic: boolean; }
>italic : boolean
>true : boolean

        };
    }
}

<|MERGE_RESOLUTION|>--- conflicted
+++ resolved
@@ -1,74 +1,66 @@
-=== tests/cases/compiler/interfaceContextualType.ts ===
-export interface IOptions {
->IOptions : IOptions
-
-    italic?: boolean;
->italic : boolean
-
-    bold?: boolean;
->bold : boolean
-}
-export interface IMap {
->IMap : IMap
-
-    [s: string]: IOptions;
->s : string
->IOptions : IOptions
-}
-
-class Bug {
->Bug : Bug
-
-    public values: IMap;
->values : IMap
->IMap : IMap
-
-    ok() {
->ok : () => void
-
-        this.values = {};
-<<<<<<< HEAD
->this.values = {} : { [s: string]: IOptions; }
->this.values : IMap
->this : this
->values : IMap
->{} : { [s: string]: IOptions; }
-=======
->this.values = {} : {}
->this.values : IMap
->this : this
->values : IMap
->{} : {}
->>>>>>> 906ce18b
-
-        this.values['comments'] = { italic: true };
->this.values['comments'] = { italic: true } : { italic: boolean; }
->this.values['comments'] : IOptions
->this.values : IMap
->this : this
->values : IMap
->'comments' : string
->{ italic: true } : { italic: boolean; }
->italic : boolean
->true : boolean
-    }
-    shouldBeOK() {
->shouldBeOK : () => void
-
-        this.values = {
->this.values = {            comments: { italic: true }        } : { comments: { italic: boolean; }; }
->this.values : IMap
->this : this
->values : IMap
->{            comments: { italic: true }        } : { comments: { italic: boolean; }; }
-
-            comments: { italic: true }
->comments : { italic: boolean; }
->{ italic: true } : { italic: boolean; }
->italic : boolean
->true : boolean
-
-        };
-    }
-}
-
+=== tests/cases/compiler/interfaceContextualType.ts ===
+export interface IOptions {
+>IOptions : IOptions
+
+    italic?: boolean;
+>italic : boolean
+
+    bold?: boolean;
+>bold : boolean
+}
+export interface IMap {
+>IMap : IMap
+
+    [s: string]: IOptions;
+>s : string
+>IOptions : IOptions
+}
+
+class Bug {
+>Bug : Bug
+
+    public values: IMap;
+>values : IMap
+>IMap : IMap
+
+    ok() {
+>ok : () => void
+
+        this.values = {};
+>this.values = {} : {}
+>this.values : IMap
+>this : this
+>values : IMap
+>{} : {}
+
+        this.values['comments'] = { italic: true };
+>this.values['comments'] = { italic: true } : { italic: boolean; }
+>this.values['comments'] : IOptions
+>this.values : IMap
+>this : this
+>values : IMap
+>'comments' : string
+>{ italic: true } : { italic: boolean; }
+>italic : boolean
+>true : boolean
+    }
+    shouldBeOK() {
+>shouldBeOK : () => void
+
+        this.values = {
+>this.values = {            comments: { italic: true }        } : { comments: { italic: boolean; }; }
+>this.values : IMap
+>this : this
+>values : IMap
+>{            comments: { italic: true }        } : { comments: { italic: boolean; }; }
+
+            comments: { italic: true }
+>comments : { italic: boolean; }
+>{ italic: true } : { italic: boolean; }
+>italic : boolean
+>true : boolean
+
+        };
+    }
+}
+