--- conflicted
+++ resolved
@@ -1,58 +1,49 @@
-=== tests/cases/conformance/es6/computedProperties/computedPropertyNamesContextualType6_ES5.ts ===
-interface I<T> {
->I : I<T>
->T : T
-
-    [s: string]: T;
->s : string
->T : T
-}
-
-declare function foo<T>(obj: I<T>): T
->foo : <T>(obj: I<T>) => T
->T : T
->obj : I<T>
->I : I<T>
->T : T
->T : T
-
-foo({
->foo({    p: "",    0: () => { },    ["hi" + "bye"]: true,    [0 + 1]: 0,    [+"hi"]: [0]}) : string | number | boolean | (() => void) | number[]
->foo : <T>(obj: I<T>) => T
-<<<<<<< HEAD
->{    p: "",    0: () => { },    ["hi" + "bye"]: true,    [0 + 1]: 0,    [+"hi"]: [0]} : { [x: string]: string | number | true | (() => void) | number[]; [x: number]: number | (() => void) | number[]; 0: () => void; p: string; }
-=======
->{    p: "",    0: () => { },    ["hi" + "bye"]: true,    [0 + 1]: 0,    [+"hi"]: [0]} : { [x: string]: true | "" | 0 | (() => void) | number[]; [x: number]: 0 | (() => void) | number[]; 0: () => void; p: ""; }
->>>>>>> 9950b98b
-
-    p: "",
->p : string
->"" : ""
-
-    0: () => { },
->() => { } : () => void
-
-    ["hi" + "bye"]: true,
->"hi" + "bye" : string
-<<<<<<< HEAD
->"hi" : string
->"bye" : string
-=======
->"hi" : "hi"
->"bye" : "bye"
->>>>>>> 9950b98b
->true : true
-
-    [0 + 1]: 0,
->0 + 1 : number
->0 : 0
->1 : 1
->0 : 0
-
-    [+"hi"]: [0]
->+"hi" : number
->"hi" : "hi"
->[0] : number[]
->0 : 0
-
-});
+=== tests/cases/conformance/es6/computedProperties/computedPropertyNamesContextualType6_ES5.ts ===
+interface I<T> {
+>I : I<T>
+>T : T
+
+    [s: string]: T;
+>s : string
+>T : T
+}
+
+declare function foo<T>(obj: I<T>): T
+>foo : <T>(obj: I<T>) => T
+>T : T
+>obj : I<T>
+>I : I<T>
+>T : T
+>T : T
+
+foo({
+>foo({    p: "",    0: () => { },    ["hi" + "bye"]: true,    [0 + 1]: 0,    [+"hi"]: [0]}) : string | number | boolean | (() => void) | number[]
+>foo : <T>(obj: I<T>) => T
+>{    p: "",    0: () => { },    ["hi" + "bye"]: true,    [0 + 1]: 0,    [+"hi"]: [0]} : { [x: string]: true | "" | 0 | (() => void) | number[]; [x: number]: 0 | (() => void) | number[]; 0: () => void; p: ""; }
+
+    p: "",
+>p : string
+>"" : ""
+
+    0: () => { },
+>() => { } : () => void
+
+    ["hi" + "bye"]: true,
+>"hi" + "bye" : string
+>"hi" : "hi"
+>"bye" : "bye"
+>true : true
+
+    [0 + 1]: 0,
+>0 + 1 : number
+>0 : 0
+>1 : 1
+>0 : 0
+
+    [+"hi"]: [0]
+>+"hi" : number
+>"hi" : "hi"
+>[0] : number[]
+>0 : 0
+
+});