--- conflicted
+++ resolved
@@ -1,4 +1,4 @@
-//// [reachabilityChecks7.ts]
+//// [reachabilityChecks7.ts]
 
 // async function without return type annotation - error
 async function f1() {    
@@ -28,59 +28,45 @@
 }
 
 declare function use(s: string): void;
-let x1 = () => { use("Test"); }
-
-//// [reachabilityChecks7.js]
-<<<<<<< HEAD
-var __awaiter = (this && this.__awaiter) || function (thisArg, _arguments, Promise, generator) {
-    return new Promise(function (resolve, reject) {
-        generator = generator.apply(thisArg, _arguments);
-        function cast(value) { return value instanceof Promise && value.constructor === Promise ? value : new Promise(function (resolve) { resolve(value); }); }
-        function onfulfill(value) { try { step("next", value); } catch (e) { reject(e); } }
-        function onreject(value) { try { step("throw", value); } catch (e) { reject(e); } }
-        function step(verb, value) {
-            var result = generator[verb](value);
-            result.done ? resolve(result.value) : cast(result.value).then(onfulfill, onreject);
-        }
-        step("next", void 0);
-=======
-var __awaiter = (this && this.__awaiter) || function (thisArg, _arguments, P, generator) {
-    return new P(function (resolve, reject) {
-        function fulfilled(value) { try { step(generator.next(value)); } catch (e) { reject(e); } }
-        function rejected(value) { try { step(generator.throw(value)); } catch (e) { reject(e); } }
-        function step(result) { result.done ? resolve(result.value) : new P(function (resolve) { resolve(result.value); }).then(fulfilled, rejected); }
-        step((generator = generator.call(thisArg, _arguments)).next());
->>>>>>> 4ce43671
-    });
-};
-// async function without return type annotation - error
-function f1() {
-    return __awaiter(this, void 0, Promise, function* () {
-    });
-}
-let x = function () {
-    return __awaiter(this, void 0, Promise, function* () {
-    });
-};
-// async function with which promised type is void - return can be omitted
-function f2() {
-    return __awaiter(this, void 0, Promise, function* () {
-    });
-}
-function f3(x) {
-    return __awaiter(this, void 0, Promise, function* () {
-        if (x)
-            return 10;
-    });
-}
-function f4() {
-    return __awaiter(this, void 0, Promise, function* () {
-    });
-}
-function voidFunc() {
-}
-function calltoVoidFunc(x) {
-    if (x)
-        return voidFunc();
-}
-let x1 = () => { use("Test"); };
+let x1 = () => { use("Test"); }
+
+//// [reachabilityChecks7.js]
+var __awaiter = (this && this.__awaiter) || function (thisArg, _arguments, P, generator) {
+    return new P(function (resolve, reject) {
+        function fulfilled(value) { try { step(generator.next(value)); } catch (e) { reject(e); } }
+        function rejected(value) { try { step(generator.throw(value)); } catch (e) { reject(e); } }
+        function step(result) { result.done ? resolve(result.value) : new P(function (resolve) { resolve(result.value); }).then(fulfilled, rejected); }
+        step((generator = generator.apply(thisArg, _arguments)).next());
+    });
+};
+// async function without return type annotation - error
+function f1() {
+    return __awaiter(this, void 0, Promise, function* () {
+    });
+}
+let x = function () {
+    return __awaiter(this, void 0, Promise, function* () {
+    });
+};
+// async function with which promised type is void - return can be omitted
+function f2() {
+    return __awaiter(this, void 0, Promise, function* () {
+    });
+}
+function f3(x) {
+    return __awaiter(this, void 0, Promise, function* () {
+        if (x)
+            return 10;
+    });
+}
+function f4() {
+    return __awaiter(this, void 0, Promise, function* () {
+    });
+}
+function voidFunc() {
+}
+function calltoVoidFunc(x) {
+    if (x)
+        return voidFunc();
+}
+let x1 = () => { use("Test"); };