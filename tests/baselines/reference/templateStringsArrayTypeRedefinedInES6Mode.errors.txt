<<<<<<< HEAD
tests/cases/compiler/templateStringsArrayTypeRedefinedInES6Mode.ts(8,3): error TS2345: Argument of type '{ [n: number]: string; }' is not assignable to parameter of type 'TemplateStringsArray'.
  Property 'raw' is missing in type '{ [n: number]: string; }'.
=======
tests/cases/compiler/templateStringsArrayTypeRedefinedInES6Mode.ts(8,3): error TS2345: Argument of type '{}' is not assignable to parameter of type 'TemplateStringsArray'.
  Property 'raw' is missing in type '{}'.
>>>>>>> 906ce18b


==== tests/cases/compiler/templateStringsArrayTypeRedefinedInES6Mode.ts (1 errors) ====
    
    class TemplateStringsArray {
    }
    
    function f(x: TemplateStringsArray, y: number, z: number) {
    }
    
    f({}, 10, 10);
      ~~
<<<<<<< HEAD
!!! error TS2345: Argument of type '{ [n: number]: string; }' is not assignable to parameter of type 'TemplateStringsArray'.
!!! error TS2345:   Property 'raw' is missing in type '{ [n: number]: string; }'.
=======
!!! error TS2345: Argument of type '{}' is not assignable to parameter of type 'TemplateStringsArray'.
!!! error TS2345:   Property 'raw' is missing in type '{}'.
>>>>>>> 906ce18b
    
    f `abcdef${ 1234 }${ 5678 }ghijkl`;<|MERGE_RESOLUTION|>--- conflicted
+++ resolved
@@ -1,28 +1,18 @@
-<<<<<<< HEAD
-tests/cases/compiler/templateStringsArrayTypeRedefinedInES6Mode.ts(8,3): error TS2345: Argument of type '{ [n: number]: string; }' is not assignable to parameter of type 'TemplateStringsArray'.
-  Property 'raw' is missing in type '{ [n: number]: string; }'.
-=======
-tests/cases/compiler/templateStringsArrayTypeRedefinedInES6Mode.ts(8,3): error TS2345: Argument of type '{}' is not assignable to parameter of type 'TemplateStringsArray'.
-  Property 'raw' is missing in type '{}'.
->>>>>>> 906ce18b
-
-
-==== tests/cases/compiler/templateStringsArrayTypeRedefinedInES6Mode.ts (1 errors) ====
-    
-    class TemplateStringsArray {
-    }
-    
-    function f(x: TemplateStringsArray, y: number, z: number) {
-    }
-    
-    f({}, 10, 10);
-      ~~
-<<<<<<< HEAD
-!!! error TS2345: Argument of type '{ [n: number]: string; }' is not assignable to parameter of type 'TemplateStringsArray'.
-!!! error TS2345:   Property 'raw' is missing in type '{ [n: number]: string; }'.
-=======
-!!! error TS2345: Argument of type '{}' is not assignable to parameter of type 'TemplateStringsArray'.
-!!! error TS2345:   Property 'raw' is missing in type '{}'.
->>>>>>> 906ce18b
-    
+tests/cases/compiler/templateStringsArrayTypeRedefinedInES6Mode.ts(8,3): error TS2345: Argument of type '{}' is not assignable to parameter of type 'TemplateStringsArray'.
+  Property 'raw' is missing in type '{}'.
+
+
+==== tests/cases/compiler/templateStringsArrayTypeRedefinedInES6Mode.ts (1 errors) ====
+    
+    class TemplateStringsArray {
+    }
+    
+    function f(x: TemplateStringsArray, y: number, z: number) {
+    }
+    
+    f({}, 10, 10);
+      ~~
+!!! error TS2345: Argument of type '{}' is not assignable to parameter of type 'TemplateStringsArray'.
+!!! error TS2345:   Property 'raw' is missing in type '{}'.
+    
     f `abcdef${ 1234 }${ 5678 }ghijkl`;