--- conflicted
+++ resolved
@@ -1,1285 +1,1281 @@
-/// <reference path="../../factory.ts" />
-/// <reference path="../../visitor.ts" />
-
-/*@internal*/
-namespace ts {
-    export function transformSystemModule(context: TransformationContext) {
-        interface DependencyGroup {
-            name: Identifier;
-            externalImports: (ImportDeclaration | ImportEqualsDeclaration | ExportDeclaration)[];
-        }
-
-        const {
-<<<<<<< HEAD
-            getGeneratedNameForNode,
-=======
->>>>>>> 70cbb9b3
-            startLexicalEnvironment,
-            endLexicalEnvironment,
-            hoistVariableDeclaration,
-            hoistFunctionDeclaration,
-            setNodeEmitFlags
-        } = context;
-
-        const compilerOptions = context.getCompilerOptions();
-        const resolver = context.getEmitResolver();
-        const languageVersion = getEmitScriptTarget(compilerOptions);
-        const previousExpressionSubstitution = context.expressionSubstitution;
-        context.enableExpressionSubstitution(SyntaxKind.Identifier);
-        context.enableExpressionSubstitution(SyntaxKind.BinaryExpression);
-        context.enableExpressionSubstitution(SyntaxKind.PostfixUnaryExpression);
-        context.expressionSubstitution = substituteExpression;
-
-        let currentSourceFile: SourceFile;
-        let externalImports: (ImportDeclaration | ImportEqualsDeclaration | ExportDeclaration)[];
-        let exportSpecifiers: Map<ExportSpecifier[]>;
-        let exportEquals: ExportAssignment;
-        let hasExportStars: boolean;
-        let exportFunctionForFile: Identifier;
-        let contextObjectForFile: Identifier;
-        let exportedLocalNames: Identifier[];
-        let exportedFunctionDeclarations: ExpressionStatement[];
-        const noSubstitution: Map<boolean> = {};
-
-        return transformSourceFile;
-
-        function transformSourceFile(node: SourceFile) {
-            if (isExternalModule(node) || compilerOptions.isolatedModules) {
-                currentSourceFile = node;
-
-                // Perform the transformation.
-                const updated = transformSystemModuleWorker(node);
-
-                currentSourceFile = undefined;
-                externalImports = undefined;
-                exportSpecifiers = undefined;
-                exportEquals = undefined;
-                hasExportStars = false;
-                exportFunctionForFile = undefined;
-                contextObjectForFile = undefined;
-                exportedLocalNames = undefined;
-                exportedFunctionDeclarations = undefined;
-                return updated;
-            }
-
-            return node;
-        }
-
-        function transformSystemModuleWorker(node: SourceFile) {
-            // System modules have the following shape:
-            //
-            //     System.register(['dep-1', ... 'dep-n'], function(exports) {/* module body function */})
-            //
-            // The parameter 'exports' here is a callback '<T>(name: string, value: T) => T' that
-            // is used to publish exported values. 'exports' returns its 'value' argument so in
-            // most cases expressions that mutate exported values can be rewritten as:
-            //
-            //     expr -> exports('name', expr)
-            //
-            // The only exception in this rule is postfix unary operators,
-            // see comment to 'substitutePostfixUnaryExpression' for more details
-            Debug.assert(!exportFunctionForFile);
-
-            // Collect information about the external module and dependency groups.
-            ({ externalImports, exportSpecifiers, exportEquals, hasExportStars } = collectExternalModuleInfo(node, resolver));
-
-            // Make sure that the name of the 'exports' function does not conflict with
-            // existing identifiers.
-            exportFunctionForFile = createUniqueName("exports");
-            contextObjectForFile = createUniqueName("context");
-
-            const dependencyGroups = collectDependencyGroups(externalImports);
-
-            const statements: Statement[] = [];
-
-            // Add any prologue directives.
-            const statementOffset = copyPrologueDirectives(node.statements, statements);
-
-            // var __moduleName = context_1 && context_1.id;
-            addNode(statements,
-                createVariableStatement(
-                    /*modifiers*/ undefined,
-                    createVariableDeclarationList([
-                        createVariableDeclaration(
-                            "__moduleName",
-                            createLogicalAnd(
-                                contextObjectForFile,
-                                createPropertyAccess(contextObjectForFile, "id")
-                            )
-                        )
-                    ])
-                )
-            );
-
-            // Add the body of the module.
-            addSystemModuleBody(statements, node, dependencyGroups, statementOffset);
-
-            // Write the call to `System.register`
-            return updateSourceFile(node, [
-                createStatement(
-                    createCall(
-                        createPropertyAccess(createIdentifier("System"), "register"),
-                        [
-                            node.moduleName ? createLiteral(node.moduleName) : undefined,
-                            createArrayLiteral(map(dependencyGroups, getNameOfDependencyGroup)),
-                            createFunctionExpression(
-                                /*asteriskToken*/ undefined,
-                                /*name*/ undefined,
-                                [
-                                    createParameter(exportFunctionForFile),
-                                    createParameter(contextObjectForFile)
-                                ],
-                                setNodeEmitFlags(
-                                    setMultiLine(
-                                        createBlock(statements),
-                                        /*multiLine*/ true
-                                    ),
-                                    NodeEmitFlags.EmitEmitHelpers
-                                )
-                            )
-                        ]
-                    )
-                )
-            ]);
-        }
-
-        /**
-         * Adds the statements for the module body function for the source file.
-         *
-         * @param statements The output statements for the module body.
-         * @param node The source file for the module.
-         * @param statementOffset The offset at which to begin visiting the statements of the SourceFile.
-         */
-        function addSystemModuleBody(statements: Statement[], node: SourceFile, dependencyGroups: DependencyGroup[], statementOffset: number) {
-            // Shape of the body in system modules:
-            //
-            //  function (exports) {
-            //      <list of local aliases for imports>
-            //      <hoisted variable declarations>
-            //      <hoisted function declarations>
-            //      return {
-            //          setters: [
-            //              <list of setter function for imports>
-            //          ],
-            //          execute: function() {
-            //              <module statements>
-            //          }
-            //      }
-            //      <temp declarations>
-            //  }
-            //
-            // i.e:
-            //
-            //   import {x} from 'file1'
-            //   var y = 1;
-            //   export function foo() { return y + x(); }
-            //   console.log(y);
-            //
-            // Will be transformed to:
-            //
-            //  function(exports) {
-            //      var file_1; // local alias
-            //      var y;
-            //      function foo() { return y + file_1.x(); }
-            //      exports("foo", foo);
-            //      return {
-            //          setters: [
-            //              function(v) { file_1 = v }
-            //          ],
-            //          execute(): function() {
-            //              y = 1;
-            //              console.log(y);
-            //          }
-            //      };
-            //  }
-
-            // We start a new lexical environment in this function body, but *not* in the
-            // body of the execute function. This allows us to emit temporary declarations
-            // only in the outer module body and not in the inner one.
-            startLexicalEnvironment();
-
-            // Visit the statements of the source file, emitting any transformations into
-            // the `executeStatements` array. We do this *before* we fill the `setters` array
-            // as we both emit transformations as well as aggregate some data used when creating
-            // setters. This allows us to reduce the number of times we need to loop through the
-            // statements of the source file.
-            const executeStatements = visitNodes(node.statements, visitSourceElement, isStatement, statementOffset);
-
-            // We emit the lexical environment (hoisted variables and function declarations)
-            // early to align roughly with our previous emit output.
-            // Two key differences in this approach are:
-            // - Temporary variables will appear at the top rather than at the bottom of the file
-            // - Calls to the exporter for exported function declarations are grouped after
-            //   the declarations.
-            addNodes(statements, endLexicalEnvironment());
-
-            // Emit early exports for function declarations.
-            addNodes(statements, exportedFunctionDeclarations);
-
-            const exportStarFunction = addExportStarIfNeeded(statements);
-
-            addNode(statements,
-                createReturn(
-                    setMultiLine(
-                        createObjectLiteral([
-                            createPropertyAssignment("setters",
-                                generateSetters(exportStarFunction, dependencyGroups)
-                            ),
-                            createPropertyAssignment("execute",
-                                createFunctionExpression(
-                                    /*asteriskToken*/ node,
-                                    /*name*/ undefined,
-                                    [],
-                                    createBlock(
-                                        executeStatements
-                                    )
-                                )
-                            )
-                        ]),
-                        /*multiLine*/ true
-                    )
-                )
-            );
-        }
-
-        function addExportStarIfNeeded(statements: Statement[]) {
-            // when resolving exports local exported entries/indirect exported entries in the module
-            // should always win over entries with similar names that were added via star exports
-            // to support this we store names of local/indirect exported entries in a set.
-            // this set is used to filter names brought by star expors.
-
-            // local names set should only be added if we have anything exported
-            if (!exportedLocalNames && isEmpty(exportSpecifiers)) {
-                // no exported declarations (export var ...) or export specifiers (export {x})
-                // check if we have any non star export declarations.
-                let hasExportDeclarationWithExportClause = false;
-                for (const externalImport of externalImports) {
-                    if (externalImport.kind === SyntaxKind.ExportDeclaration && (<ExportDeclaration>externalImport).exportClause) {
-                        hasExportDeclarationWithExportClause = true;
-                        break;
-                    }
-                }
-
-                if (!hasExportDeclarationWithExportClause) {
-                    // we still need to emit exportStar helper
-                    return addExportStarFunction(statements, /*localNames*/ undefined);
-                }
-            }
-
-            const exportedNames: ObjectLiteralElement[] = [];
-            if (exportedLocalNames) {
-                for (const exportedLocalName of exportedLocalNames) {
-                    // write name of exported declaration, i.e 'export var x...'
-                    addNode(exportedNames,
-                        createPropertyAssignment(
-                            createLiteral(exportedLocalName.text),
-                            createLiteral(true)
-                        )
-                    );
-                }
-            }
-
-            for (const externalImport of externalImports) {
-                if (externalImport.kind !== SyntaxKind.ExportDeclaration) {
-                    continue;
-                }
-
-                const exportDecl = <ExportDeclaration>externalImport;
-                if (!exportDecl.exportClause) {
-                    // export * from ...
-                    continue;
-                }
-
-                for (const element of exportDecl.exportClause.elements) {
-                    // write name of indirectly exported entry, i.e. 'export {x} from ...'
-                    addNode(exportedNames,
-                        createPropertyAssignment(
-                            createLiteral((element.name || element.propertyName).text),
-                            createLiteral(true)
-                        )
-                    );
-                }
-            }
-
-            const exportedNamesStorageRef = createUniqueName("exportedNames");
-            addNode(statements,
-                createVariableStatement(
-                    /*modifiers*/ undefined,
-                    createVariableDeclarationList([
-                        createVariableDeclaration(
-                            exportedNamesStorageRef,
-                            createObjectLiteral(exportedNames)
-                        )
-                    ])
-                )
-            );
-
-            return addExportStarFunction(statements, exportedNamesStorageRef);
-        }
-
-        /**
-         * Emits a setter callback for each dependency group.
-         * @param write The callback used to write each callback.
-         */
-        function generateSetters(exportStarFunction: Identifier, dependencyGroups: DependencyGroup[]) {
-            const setters: Expression[] = [];
-            for (const group of dependencyGroups) {
-                // derive a unique name for parameter from the first named entry in the group
-                const parameterName = createUniqueName(forEach(group.externalImports, getLocalNameTextForExternalImport) || "");
-                const statements: Statement[] = [];
-                for (const entry of group.externalImports) {
-                    const importVariableName = getLocalNameForExternalImport(entry);
-                    switch (entry.kind) {
-                        case SyntaxKind.ImportDeclaration:
-                            if (!(<ImportDeclaration>entry).importClause) {
-                                // 'import "..."' case
-                                // module is imported only for side-effects, no emit required
-                                break;
-                            }
-
-                        // fall-through
-                        case SyntaxKind.ImportEqualsDeclaration:
-                            Debug.assert(importVariableName !== undefined);
-                            // save import into the local
-                            addNode(statements,
-                                createStatement(
-                                    createAssignment(importVariableName, parameterName)
-                                )
-                            );
-                            break;
-
-                        case SyntaxKind.ExportDeclaration:
-                            Debug.assert(importVariableName !== undefined);
-                            if ((<ExportDeclaration>entry).exportClause) {
-                                //  export {a, b as c} from 'foo'
-                                //
-                                // emit as:
-                                //
-                                //  exports_({
-                                //     "a": _["a"],
-                                //     "c": _["b"]
-                                //  });
-                                const properties: PropertyAssignment[] = [];
-                                for (const e of (<ExportDeclaration>entry).exportClause.elements) {
-                                    properties.push(
-                                        createPropertyAssignment(
-                                            createLiteral(e.name.text),
-                                            createElementAccess(
-                                                parameterName,
-                                                createLiteral((e.propertyName || e.name).text)
-                                            )
-                                        )
-                                    );
-                                }
-
-                                addNode(statements,
-                                    createStatement(
-                                        createCall(
-                                            exportFunctionForFile,
-                                            [createObjectLiteral(properties)]
-                                        )
-                                    )
-                                );
-                            }
-                            else {
-                                //  export * from 'foo'
-                                //
-                                // emit as:
-                                //
-                                //  exportStar(foo_1_1);
-                                addNode(statements,
-                                    createStatement(
-                                        createCall(
-                                            exportStarFunction,
-                                            [parameterName]
-                                        )
-                                    )
-                                );
-                            }
-                            break;
-                    }
-                }
-
-                addNode(setters,
-                    createFunctionExpression(
-                        /*asteriskToken*/ undefined,
-                        /*name*/ undefined,
-                        [createParameter(parameterName)],
-                        createBlock(statements)
-                    )
-                );
-            }
-
-            return createArrayLiteral(setters);
-        }
-
-        function visitSourceElement(node: Node): Node {
-            switch (node.kind) {
-                case SyntaxKind.ImportDeclaration:
-                    return visitImportDeclaration(<ImportDeclaration>node);
-
-                case SyntaxKind.ImportEqualsDeclaration:
-                    return visitImportEqualsDeclaration(<ImportEqualsDeclaration>node);
-
-                case SyntaxKind.ExportDeclaration:
-                    return visitExportDeclaration(<ExportDeclaration>node);
-
-                case SyntaxKind.ExportAssignment:
-                    return visitExportAssignment(<ExportAssignment>node);
-
-                default:
-                    return visitNestedNode(node);
-            }
-        }
-
-        function visitNestedNode(node: Node): Node {
-            switch (node.kind) {
-                case SyntaxKind.VariableStatement:
-                    return visitVariableStatement(<VariableStatement>node);
-
-                case SyntaxKind.FunctionDeclaration:
-                    return visitFunctionDeclaration(<FunctionDeclaration>node);
-
-                case SyntaxKind.ClassDeclaration:
-                    return visitClassDeclaration(<ClassDeclaration>node);
-
-                case SyntaxKind.ForStatement:
-                    return visitForStatement(<ForStatement>node);
-
-                case SyntaxKind.ForInStatement:
-                    return visitForInStatement(<ForInStatement>node);
-
-                case SyntaxKind.ForOfStatement:
-                    return visitForOfStatement(<ForOfStatement>node);
-
-                case SyntaxKind.DoStatement:
-                    return visitDoStatement(<DoStatement>node);
-
-                case SyntaxKind.WhileStatement:
-                    return visitWhileStatement(<WhileStatement>node);
-
-                case SyntaxKind.LabeledStatement:
-                    return visitLabeledStatement(<LabeledStatement>node);
-
-                case SyntaxKind.WithStatement:
-                    return visitWithStatement(<WithStatement>node);
-
-                case SyntaxKind.SwitchStatement:
-                    return visitSwitchStatement(<SwitchStatement>node);
-
-                case SyntaxKind.CaseBlock:
-                    return visitCaseBlock(<CaseBlock>node);
-
-                case SyntaxKind.CaseClause:
-                    return visitCaseClause(<CaseClause>node);
-
-                case SyntaxKind.DefaultClause:
-                    return visitDefaultClause(<DefaultClause>node);
-
-                case SyntaxKind.TryStatement:
-                    return visitTryStatement(<TryStatement>node);
-
-                case SyntaxKind.CatchClause:
-                    return visitCatchClause(<CatchClause>node);
-
-                case SyntaxKind.Block:
-                    return visitBlock(<Block>node);
-
-                default:
-                    return node;
-            }
-        }
-
-        function visitImportDeclaration(node: ImportDeclaration): Node {
-            if (node.importClause && contains(externalImports, node)) {
-                hoistVariableDeclaration(getLocalNameForExternalImport(node));
-            }
-
-            return undefined;
-        }
-
-        function visitImportEqualsDeclaration(node: ImportEqualsDeclaration): Node {
-            if (contains(externalImports, node)) {
-                hoistVariableDeclaration(getLocalNameForExternalImport(node));
-            }
-
-            // NOTE(rbuckton): Do we support export import = require('') in System?
-            return undefined;
-        }
-
-        function visitExportDeclaration(node: ExportDeclaration): OneOrMany<Statement> {
-            if (!node.moduleSpecifier) {
-                const statements: Statement[] = [];
-                addNodes(statements, map(node.exportClause.elements, visitExportSpecifier));
-                return createNodeArrayNode(statements);
-            }
-
-            return undefined;
-        }
-
-        function visitExportSpecifier(specifier: ExportSpecifier): Statement {
-            if (resolver.getReferencedValueDeclaration(specifier.propertyName || specifier.name)
-                || resolver.isValueAliasDeclaration(specifier)) {
-                recordExportName(specifier.name);
-                return createExportStatement(
-                    specifier.name,
-                    specifier.propertyName || specifier.name
-                );
-            }
-            return undefined;
-        }
-
-        function visitExportAssignment(node: ExportAssignment): Statement {
-            if (!node.isExportEquals && resolver.isValueAliasDeclaration(node)) {
-                return createExportStatement(
-                    createLiteral("default"),
-                    node.expression
-                );
-            }
-
-            return undefined;
-        }
-
-        /**
-         * Visits a variable statement, hoisting declared names to the top-level module body.
-         * Each declaration is rewritten into an assignment expression.
-         *
-         * @param node The variable statement to visit.
-         */
-        function visitVariableStatement(node: VariableStatement): OneOrMany<Statement> {
-            const isExported = (node.flags & NodeFlags.Export) !== 0;
-            const expressions: Expression[] = [];
-            for (const variable of node.declarationList.declarations) {
-                addNode(expressions, transformVariable(variable, isExported));
-            }
-
-            if (expressions.length) {
-                return createStatement(inlineExpressions(expressions));
-            }
-
-            return undefined;
-        }
-
-        /**
-         * Transforms a VariableDeclaration into one or more assignment expressions.
-         *
-         * @param node The VariableDeclaration to transform.
-         * @param isExported A value used to indicate whether the containing statement was exported.
-         */
-        function transformVariable(node: VariableDeclaration, isExported: boolean): Expression {
-            // Hoist any bound names within the declaration.
-            hoistBindingElement(node, isExported);
-
-            if (!node.initializer) {
-                // If the variable has no initializer, ignore it.
-                return;
-            }
-
-            const name = node.name;
-            if (isIdentifier(name)) {
-                // If the variable has an IdentifierName, write out an assignment expression in its place.
-                return createAssignment(name, node.initializer);
-            }
-            else {
-                // If the variable has a BindingPattern, flatten the variable into multiple assignment expressions.
-                return flattenVariableDestructuringToExpression(node, hoistVariableDeclaration);
-            }
-        }
-
-        /**
-         * Visits a FunctionDeclaration, hoisting it to the outer module body function.
-         *
-         * @param node The function declaration to visit.
-         */
-        function visitFunctionDeclaration(node: FunctionDeclaration): Node {
-            if (node.flags & NodeFlags.Export) {
-                // If the function is exported, ensure it has a name and rewrite the function without any export flags.
-                const name = node.name || getGeneratedNameForNode(node);
-                node = createFunctionDeclaration(
-                    /*modifiers*/ undefined,
-                    node.asteriskToken,
-                    name,
-                    node.parameters,
-                    node.body,
-                    /*location*/ node);
-
-                // Record a declaration export in the outer module body function.
-                recordExportedFunctionDeclaration(node);
-
-                if ((node.flags & NodeFlags.Default) === 0) {
-                    recordExportName(name);
-                }
-            }
-
-            // Hoist the function declaration to the outer module body function.
-            hoistFunctionDeclaration(node);
-            return undefined;
-        }
-
-        /**
-         * Visits a ClassDeclaration, hoisting its name to the outer module body function.
-         *
-         * @param node The class declaration to visit.
-         */
-        function visitClassDeclaration(node: ClassDeclaration): OneOrMany<Statement> {
-            // Hoist the name of the class declaration to the outer module body function.
-            const name = getDeclarationName(node);
-            hoistVariableDeclaration(name);
-
-            const statements: Statement[] = [];
-
-            // Rewrite the class declaration into an assignment of a class expression.
-            addNode(statements,
-                createStatement(
-                    createAssignment(
-                        name,
-                        createClassExpression(
-                            node.name,
-                            node.heritageClauses,
-                            node.members,
-                            /*location*/ node
-                        )
-                    ),
-                    /*location*/ node
-                )
-            );
-
-            // If the class was exported, write a declaration export to the inner module body function.
-            if (node.flags & NodeFlags.Export) {
-                if ((node.flags & NodeFlags.Default) === 0) {
-                    recordExportName(name);
-                }
-
-                addNode(statements, createDeclarationExport(node));
-            }
-
-            return createNodeArrayNode(statements);
-        }
-
-        /**
-         * Visits the body of a ForStatement to hoist declarations.
-         *
-         * @param node The statement to visit.
-         */
-        function visitForStatement(node: ForStatement): ForStatement {
-            const initializer = node.initializer;
-            if (isVariableDeclarationList(initializer)) {
-                const expressions: Expression[] = [];
-                for (const variable of initializer.declarations) {
-                    addNode(expressions, transformVariable(variable, /*isExported*/ false));
-                };
-
-                return createFor(
-                    expressions.length
-                        ? inlineExpressions(expressions)
-                        : <OmittedExpression>createSynthesizedNode(SyntaxKind.OmittedExpression),
-                    node.condition,
-                    node.incrementor,
-                    visitNode(node.statement, visitNestedNode, isStatement),
-                    /*location*/ node
-                );
-            }
-            else {
-                return visitEachChild(node, visitNestedNode, context);
-            }
-        }
-
-        /**
-         * Transforms and hoists the declaration list of a ForInStatement or ForOfStatement into an expression.
-         *
-         * @param node The decalaration list to transform.
-         */
-        function transformForBinding(node: VariableDeclarationList): Expression {
-            const firstDeclaration = firstOrUndefined(node.declarations);
-            hoistBindingElement(firstDeclaration, /*isExported*/ false);
-
-            const name = firstDeclaration.name;
-            return isIdentifier(name)
-                ? name
-                : flattenVariableDestructuringToExpression(firstDeclaration, hoistVariableDeclaration);
-        }
-
-        /**
-         * Visits the body of a ForInStatement to hoist declarations.
-         *
-         * @param node The statement to visit.
-         */
-        function visitForInStatement(node: ForInStatement): ForInStatement {
-            const initializer = node.initializer;
-            if (isVariableDeclarationList(initializer)) {
-                const updated = getMutableClone(node);
-                updated.initializer = transformForBinding(initializer);
-                updated.statement = visitNode(node.statement, visitNestedNode, isStatement, /*optional*/ false, liftToBlock);
-                return updated;
-            }
-            else {
-                return visitEachChild(node, visitNestedNode, context);
-            }
-        }
-
-        /**
-         * Visits the body of a ForOfStatement to hoist declarations.
-         *
-         * @param node The statement to visit.
-         */
-        function visitForOfStatement(node: ForOfStatement): ForOfStatement {
-            const initializer = node.initializer;
-            if (isVariableDeclarationList(initializer)) {
-                const updated = getMutableClone(node);
-                updated.initializer = transformForBinding(initializer);
-                updated.statement = visitNode(node.statement, visitNestedNode, isStatement, /*optional*/ false, liftToBlock);
-                return updated;
-            }
-            else {
-                return visitEachChild(node, visitNestedNode, context);
-            }
-        }
-
-        /**
-         * Visits the body of a DoStatement to hoist declarations.
-         *
-         * @param node The statement to visit.
-         */
-        function visitDoStatement(node: DoStatement) {
-            const statement = visitNode(node.statement, visitNestedNode, isStatement, /*optional*/ false, liftToBlock);
-            if (statement !== node.statement) {
-                const updated = getMutableClone(node);
-                updated.statement = statement;
-                return updated;
-            }
-            return node;
-        }
-
-        /**
-         * Visits the body of a WhileStatement to hoist declarations.
-         *
-         * @param node The statement to visit.
-         */
-        function visitWhileStatement(node: WhileStatement) {
-            const statement = visitNode(node.statement, visitNestedNode, isStatement, /*optional*/ false, liftToBlock);
-            if (statement !== node.statement) {
-                const updated = getMutableClone(node);
-                updated.statement = statement;
-                return updated;
-            }
-            return node;
-        }
-
-        /**
-         * Visits the body of a LabeledStatement to hoist declarations.
-         *
-         * @param node The statement to visit.
-         */
-        function visitLabeledStatement(node: LabeledStatement) {
-            const statement = visitNode(node.statement, visitNestedNode, isStatement, /*optional*/ false, liftToBlock);
-            if (statement !== node.statement) {
-                const updated = getMutableClone(node);
-                updated.statement = statement;
-                return updated;
-            }
-            return node;
-        }
-
-        /**
-         * Visits the body of a WithStatement to hoist declarations.
-         *
-         * @param node The statement to visit.
-         */
-        function visitWithStatement(node: WithStatement) {
-            const statement = visitNode(node.statement, visitNestedNode, isStatement, /*optional*/ false, liftToBlock);
-            if (statement !== node.statement) {
-                const updated = getMutableClone(node);
-                updated.statement = statement;
-                return updated;
-            }
-            return node;
-        }
-
-        /**
-         * Visits the body of a SwitchStatement to hoist declarations.
-         *
-         * @param node The statement to visit.
-         */
-        function visitSwitchStatement(node: SwitchStatement) {
-            const caseBlock = visitNode(node.caseBlock, visitNestedNode, isCaseBlock);
-            if (caseBlock !== node.caseBlock) {
-                const updated = getMutableClone(node);
-                updated.caseBlock = caseBlock;
-                return updated;
-            }
-            return node;
-        }
-
-        /**
-         * Visits the body of a CaseBlock to hoist declarations.
-         *
-         * @param node The node to visit.
-         */
-        function visitCaseBlock(node: CaseBlock) {
-            const clauses = visitNodes(node.clauses, visitNestedNode, isCaseOrDefaultClause);
-            if (clauses !== node.clauses) {
-                const updated = getMutableClone(node);
-                updated.clauses = clauses;
-                return updated;
-            }
-            return node;
-        }
-
-        /**
-         * Visits the body of a CaseClause to hoist declarations.
-         *
-         * @param node The clause to visit.
-         */
-        function visitCaseClause(node: CaseClause) {
-            const statements = visitNodes(node.statements, visitNestedNode, isStatement);
-            if (statements !== node.statements) {
-                const updated = getMutableClone(node);
-                updated.statements = statements;
-                return updated;
-            }
-            return node;
-        }
-
-        /**
-         * Visits the body of a DefaultClause to hoist declarations.
-         *
-         * @param node The clause to visit.
-         */
-        function visitDefaultClause(node: DefaultClause) {
-            return visitEachChild(node, visitNestedNode, context);
-        }
-
-        /**
-         * Visits the body of a TryStatement to hoist declarations.
-         *
-         * @param node The statement to visit.
-         */
-        function visitTryStatement(node: TryStatement) {
-            return visitEachChild(node, visitNestedNode, context);
-        }
-
-        /**
-         * Visits the body of a CatchClause to hoist declarations.
-         *
-         * @param node The clause to visit.
-         */
-        function visitCatchClause(node: CatchClause) {
-            const block = visitNode(node.block, visitNestedNode, isBlock);
-            if (block !== node.block) {
-                const updated = getMutableClone(node);
-                updated.block = block;
-                return updated;
-            }
-            return node;
-        }
-
-        /**
-         * Visits the body of a Block to hoist declarations.
-         *
-         * @param node The block to visit.
-         */
-        function visitBlock(node: Block) {
-            return visitEachChild(node, visitNestedNode, context);
-        }
-
-        //
-        // Substitutions
-        //
-
-        /**
-         * Substitute the expression, if necessary.
-         *
-         * @param node The node to substitute.
-         */
-        function substituteExpression(node: Expression): Expression {
-            node = previousExpressionSubstitution(node);
-            switch (node.kind) {
-                case SyntaxKind.Identifier:
-                    return substituteExpressionIdentifier(<Identifier>node);
-                case SyntaxKind.BinaryExpression:
-                    return substituteBinaryExpression(<BinaryExpression>node);
-                case SyntaxKind.PostfixUnaryExpression:
-                    return substitutePostfixUnaryExpression(<PostfixUnaryExpression>node);
-            }
-            return node;
-        }
-
-        /**
-         * Substitution for identifiers exported at the top level of a module.
-         */
-        function substituteExpressionIdentifier(node: Identifier): Expression {
-            const importDeclaration = resolver.getReferencedImportDeclaration(node);
-            if (importDeclaration) {
-                return createImportBinding(importDeclaration);
-            }
-
-            return node;
-        }
-
-        function substituteBinaryExpression(node: BinaryExpression): Expression {
-            if (isAssignmentOperator(node.operatorToken.kind)) {
-                return substituteAssignmentExpression(node);
-            }
-
-            return node;
-        }
-
-        function substituteAssignmentExpression(node: BinaryExpression): Expression {
-            if (!noSubstitution[getNodeId(node)]) {
-                noSubstitution[getNodeId(node)] = true;
-                const left = node.left;
-                switch (left.kind) {
-                    case SyntaxKind.Identifier:
-                        const exportDeclaration = resolver.getReferencedExportContainer(<Identifier>left);
-                        if (exportDeclaration) {
-                            return createExportExpression(<Identifier>left, node);
-                        }
-                        break;
-
-                    case SyntaxKind.ObjectLiteralExpression:
-                    case SyntaxKind.ArrayLiteralExpression:
-                        if (hasExportedReferenceInDestructuringPattern(<ObjectLiteralExpression | ArrayLiteralExpression>left)) {
-                            return substituteDestructuring(node);
-                        }
-                        break;
-                }
-            }
-
-            return node;
-        }
-
-        function isExportedBinding(name: Identifier) {
-            const container = resolver.getReferencedExportContainer(name);
-            return container && container.kind === SyntaxKind.SourceFile;
-        }
-
-        function hasExportedReferenceInDestructuringPattern(node: ObjectLiteralExpression | ArrayLiteralExpression | Identifier): boolean {
-            switch (node.kind) {
-                case SyntaxKind.Identifier:
-                    return isExportedBinding(<Identifier>node);
-
-                case SyntaxKind.ObjectLiteralExpression:
-                    for (const property of (<ObjectLiteralExpression>node).properties) {
-                        if (hasExportedReferenceInObjectDestructuringElement(property)) {
-                            return true;
-                        }
-                    }
-
-                    break;
-
-                case SyntaxKind.ArrayLiteralExpression:
-                    for (const element of (<ArrayLiteralExpression>node).elements) {
-                        if (hasExportedReferenceInArrayDestructuringElement(element)) {
-                            return true;
-                        }
-                    }
-
-                    break;
-            }
-
-            return false;
-        }
-
-        function hasExportedReferenceInObjectDestructuringElement(node: ObjectLiteralElement): boolean {
-            if (isShorthandPropertyAssignment(node)) {
-                return isExportedBinding(node.name);
-            }
-            else if (isPropertyAssignment(node)) {
-                return hasExportedReferenceInDestructuringElement(node.initializer);
-            }
-            else {
-                return false;
-            }
-        }
-
-        function hasExportedReferenceInArrayDestructuringElement(node: Expression): boolean {
-            if (isSpreadElementExpression(node)) {
-                const expression = node.expression;
-                return isIdentifier(expression) && isExportedBinding(expression);
-            }
-            else {
-                return hasExportedReferenceInDestructuringElement(node);
-            }
-        }
-
-        function hasExportedReferenceInDestructuringElement(node: Expression): boolean {
-            if (isBinaryExpression(node)) {
-                const left = node.left;
-                return node.operatorToken.kind === SyntaxKind.EqualsToken
-                    && isDestructuringPattern(left)
-                    && hasExportedReferenceInDestructuringPattern(left);
-            }
-            else if (isIdentifier(node)) {
-                return isExportedBinding(node);
-            }
-            else if (isSpreadElementExpression(node)) {
-                const expression = node.expression;
-                return isIdentifier(expression) && isExportedBinding(expression);
-            }
-            else if (isDestructuringPattern(node)) {
-                return hasExportedReferenceInDestructuringPattern(node);
-            }
-            else {
-                return false;
-            }
-        }
-
-        function isDestructuringPattern(node: Expression): node is ObjectLiteralExpression | ArrayLiteralExpression | Identifier {
-            const kind = node.kind;
-            return kind === SyntaxKind.Identifier
-                || kind === SyntaxKind.ObjectLiteralExpression
-                || kind === SyntaxKind.ArrayLiteralExpression;
-        }
-
-        function substituteDestructuring(node: BinaryExpression) {
-            return flattenDestructuringAssignment(node, /*needsValue*/ true, hoistVariableDeclaration);
-        }
-
-        function substitutePostfixUnaryExpression(node: PostfixUnaryExpression): Expression {
-            const operand = node.operand;
-            if (isIdentifier(operand)) {
-                const exportDeclaration = resolver.getReferencedExportContainer(operand);
-                if (exportDeclaration) {
-                    const exportCall = createExportExpression(
-                        operand,
-                        createPrefix(node.operator, operand, node)
-                    );
-
-                    return node.operator === SyntaxKind.PlusPlusToken
-                        ? createSubtract(exportCall, createLiteral(1))
-                        : createAdd(exportCall, createLiteral(1));
-                }
-            }
-            return node;
-        }
-
-        function getExternalModuleNameLiteral(importNode: ImportDeclaration | ExportDeclaration | ImportEqualsDeclaration) {
-            const moduleName = getExternalModuleName(importNode);
-            if (moduleName.kind === SyntaxKind.StringLiteral) {
-                return tryRenameExternalModule(<StringLiteral>moduleName)
-                    || getSynthesizedClone(<StringLiteral>moduleName);
-            }
-
-            return undefined;
-        }
-
-        /**
-         * Some bundlers (SystemJS builder) sometimes want to rename dependencies.
-         * Here we check if alternative name was provided for a given moduleName and return it if possible.
-         */
-        function tryRenameExternalModule(moduleName: LiteralExpression) {
-            if (currentSourceFile.renamedDependencies && hasProperty(currentSourceFile.renamedDependencies, moduleName.text)) {
-                return createLiteral(currentSourceFile.renamedDependencies[moduleName.text]);
-            }
-
-            return undefined;
-        }
-
-        function getLocalNameTextForExternalImport(node: ImportDeclaration | ExportDeclaration | ImportEqualsDeclaration): string {
-            const name = getLocalNameForExternalImport(node);
-            return name ? name.text : undefined;
-        }
-
-        function getLocalNameForExternalImport(node: ImportDeclaration | ExportDeclaration | ImportEqualsDeclaration): Identifier {
-            const namespaceDeclaration = getNamespaceDeclarationNode(node);
-            if (namespaceDeclaration && !isDefaultImport(node)) {
-                return createIdentifier(getSourceTextOfNodeFromSourceFile(currentSourceFile, namespaceDeclaration.name));
-            }
-            if (node.kind === SyntaxKind.ImportDeclaration && (<ImportDeclaration>node).importClause) {
-                return getGeneratedNameForNode(node);
-            }
-            if (node.kind === SyntaxKind.ExportDeclaration && (<ExportDeclaration>node).moduleSpecifier) {
-                return getGeneratedNameForNode(node);
-            }
-        }
-
-        /**
-         * Gets a name to use for a DeclarationStatement.
-         * @param node The declaration statement.
-         */
-        function getDeclarationName(node: DeclarationStatement) {
-            return node.name ? getSynthesizedClone(node.name) : getGeneratedNameForNode(node);
-        }
-
-        function addExportStarFunction(statements: Statement[], localNames: Identifier) {
-            const exportStarFunction = createUniqueName("exportStar");
-            const m = createIdentifier("m");
-            const n = createIdentifier("n");
-            const exports = createIdentifier("exports");
-            let condition: Expression = createStrictInequality(n, createLiteral("default"));
-            if (localNames) {
-                condition = createLogicalAnd(
-                    condition,
-                    createLogicalNot(createHasOwnProperty(localNames, n))
-                );
-            }
-
-            addNode(statements,
-                createFunctionDeclaration(
-                    /*modifiers*/ undefined,
-                    /*asteriskToken*/ undefined,
-                    exportStarFunction,
-                    [createParameter(m)],
-                    createBlock([
-                        createVariableStatement(
-                            /*modifiers*/ undefined,
-                            createVariableDeclarationList([
-                                createVariableDeclaration(
-                                    exports,
-                                    createObjectLiteral([])
-                                )
-                            ])
-                        ),
-                        createForIn(
-                            createVariableDeclarationList([
-                                createVariableDeclaration(n)
-                            ]),
-                            m,
-                            createBlock([
-                                createIf(
-                                    condition,
-                                    createStatement(
-                                        createAssignment(
-                                            createElementAccess(exports, n),
-                                            createElementAccess(m, n)
-                                        )
-                                    )
-                                )
-                            ])
-                        ),
-                        createStatement(
-                            createCall(
-                                exportFunctionForFile,
-                                [exports]
-                            )
-                        )
-                    ])
-                )
-            );
-
-            return exportStarFunction;
-        }
-
-        /**
-         * Creates a call to the current file's export function to export a value.
-         * @param name The bound name of the export.
-         * @param value The exported value.
-         */
-        function createExportExpression(name: Identifier | StringLiteral, value: Expression) {
-            const exportName = isIdentifier(name) ? createLiteral(name.text) : name;
-            return createCall(exportFunctionForFile, [exportName, value]);
-        }
-
-        /**
-         * Creates a call to the current file's export function to export a value.
-         * @param name The bound name of the export.
-         * @param value The exported value.
-         */
-        function createExportStatement(name: Identifier | StringLiteral, value: Expression) {
-            return createStatement(createExportExpression(name, value));
-        }
-
-        /**
-         * Creates a call to the current file's export function to export a declaration.
-         * @param node The declaration to export.
-         */
-        function createDeclarationExport(node: DeclarationStatement) {
-            const declarationName = getDeclarationName(node);
-            const exportName = node.flags & NodeFlags.Default ? createLiteral("default") : declarationName;
-            return createExportStatement(exportName, declarationName);
-        }
-
-        function createImportBinding(importDeclaration: Declaration): LeftHandSideExpression {
-            let importAlias: Identifier;
-            let name: Identifier;
-            if (isImportClause(importDeclaration)) {
-                importAlias = getGeneratedNameForNode(importDeclaration.parent);
-                name = createIdentifier("default");
-                name.originalKeywordKind = SyntaxKind.DefaultKeyword;
-            }
-            else if (isImportSpecifier(importDeclaration)) {
-                importAlias = getGeneratedNameForNode(importDeclaration.parent.parent.parent);
-                name = importDeclaration.propertyName || importDeclaration.name;
-            }
-
-            if (name.originalKeywordKind && languageVersion === ScriptTarget.ES3) {
-                return createElementAccess(importAlias, createLiteral(name.text));
-            }
-            else {
-                return createPropertyAccess(importAlias, getSynthesizedClone(name));
-            }
-        }
-
-        function collectDependencyGroups(externalImports: (ImportDeclaration | ImportEqualsDeclaration | ExportDeclaration)[]) {
-            const groupIndices: Map<number> = {};
-            const dependencyGroups: DependencyGroup[] = [];
-            for (let i = 0; i < externalImports.length; i++) {
-                const externalImport = externalImports[i];
-                const externalModuleName = getExternalModuleNameLiteral(externalImport);
-                const text = externalModuleName.text;
-                if (hasProperty(groupIndices, text)) {
-                    // deduplicate/group entries in dependency list by the dependency name
-                    const groupIndex = groupIndices[text];
-                    dependencyGroups[groupIndex].externalImports.push(externalImport);
-                    continue;
-                }
-                else {
-                    groupIndices[text] = dependencyGroups.length;
-                    dependencyGroups.push({
-                        name: externalModuleName,
-                        externalImports: [externalImport]
-                    });
-                }
-            }
-
-            return dependencyGroups;
-        }
-
-        function getNameOfDependencyGroup(dependencyGroup: DependencyGroup) {
-            return dependencyGroup.name;
-        }
-
-        function recordExportName(name: Identifier) {
-            if (!exportedLocalNames) {
-                exportedLocalNames = [];
-            }
-
-            exportedLocalNames.push(name);
-        }
-
-        function recordExportedFunctionDeclaration(node: FunctionDeclaration) {
-            if (!exportedFunctionDeclarations) {
-                exportedFunctionDeclarations = [];
-            }
-
-            exportedFunctionDeclarations.push(createDeclarationExport(node));
-        }
-
-        function hoistBindingElement(node: VariableDeclaration | BindingElement, isExported: boolean) {
-            const name = node.name;
-            if (isIdentifier(name)) {
-                hoistVariableDeclaration(getSynthesizedClone(name));
-                if (isExported) {
-                    recordExportName(name);
-                }
-            }
-            else if (isBindingPattern(name)) {
-                forEach(name.elements, isExported ? hoistExportedBindingElement : hoistNonExportedBindingElement);
-            }
-        }
-
-        function hoistExportedBindingElement(node: VariableDeclaration | BindingElement) {
-            hoistBindingElement(node, /*isExported*/ true);
-        }
-
-        function hoistNonExportedBindingElement(node: VariableDeclaration | BindingElement) {
-            hoistBindingElement(node, /*isExported*/ false);
-        }
-
-        function updateSourceFile(node: SourceFile, statements: Statement[]) {
-            const updated = cloneNode(node, node, node.flags, /*parent*/ undefined, node);
-            updated.statements = createNodeArray(statements, node.statements);
-            return updated;
-        }
-    }
+/// <reference path="../../factory.ts" />
+/// <reference path="../../visitor.ts" />
+
+/*@internal*/
+namespace ts {
+    export function transformSystemModule(context: TransformationContext) {
+        interface DependencyGroup {
+            name: Identifier;
+            externalImports: (ImportDeclaration | ImportEqualsDeclaration | ExportDeclaration)[];
+        }
+
+        const {
+            startLexicalEnvironment,
+            endLexicalEnvironment,
+            hoistVariableDeclaration,
+            hoistFunctionDeclaration,
+            setNodeEmitFlags
+        } = context;
+
+        const compilerOptions = context.getCompilerOptions();
+        const resolver = context.getEmitResolver();
+        const languageVersion = getEmitScriptTarget(compilerOptions);
+        const previousExpressionSubstitution = context.expressionSubstitution;
+        context.enableExpressionSubstitution(SyntaxKind.Identifier);
+        context.enableExpressionSubstitution(SyntaxKind.BinaryExpression);
+        context.enableExpressionSubstitution(SyntaxKind.PostfixUnaryExpression);
+        context.expressionSubstitution = substituteExpression;
+
+        let currentSourceFile: SourceFile;
+        let externalImports: (ImportDeclaration | ImportEqualsDeclaration | ExportDeclaration)[];
+        let exportSpecifiers: Map<ExportSpecifier[]>;
+        let exportEquals: ExportAssignment;
+        let hasExportStars: boolean;
+        let exportFunctionForFile: Identifier;
+        let contextObjectForFile: Identifier;
+        let exportedLocalNames: Identifier[];
+        let exportedFunctionDeclarations: ExpressionStatement[];
+        const noSubstitution: Map<boolean> = {};
+
+        return transformSourceFile;
+
+        function transformSourceFile(node: SourceFile) {
+            if (isExternalModule(node) || compilerOptions.isolatedModules) {
+                currentSourceFile = node;
+
+                // Perform the transformation.
+                const updated = transformSystemModuleWorker(node);
+
+                currentSourceFile = undefined;
+                externalImports = undefined;
+                exportSpecifiers = undefined;
+                exportEquals = undefined;
+                hasExportStars = false;
+                exportFunctionForFile = undefined;
+                contextObjectForFile = undefined;
+                exportedLocalNames = undefined;
+                exportedFunctionDeclarations = undefined;
+                return updated;
+            }
+
+            return node;
+        }
+
+        function transformSystemModuleWorker(node: SourceFile) {
+            // System modules have the following shape:
+            //
+            //     System.register(['dep-1', ... 'dep-n'], function(exports) {/* module body function */})
+            //
+            // The parameter 'exports' here is a callback '<T>(name: string, value: T) => T' that
+            // is used to publish exported values. 'exports' returns its 'value' argument so in
+            // most cases expressions that mutate exported values can be rewritten as:
+            //
+            //     expr -> exports('name', expr)
+            //
+            // The only exception in this rule is postfix unary operators,
+            // see comment to 'substitutePostfixUnaryExpression' for more details
+            Debug.assert(!exportFunctionForFile);
+
+            // Collect information about the external module and dependency groups.
+            ({ externalImports, exportSpecifiers, exportEquals, hasExportStars } = collectExternalModuleInfo(node, resolver));
+
+            // Make sure that the name of the 'exports' function does not conflict with
+            // existing identifiers.
+            exportFunctionForFile = createUniqueName("exports");
+            contextObjectForFile = createUniqueName("context");
+
+            const dependencyGroups = collectDependencyGroups(externalImports);
+
+            const statements: Statement[] = [];
+
+            // Add any prologue directives.
+            const statementOffset = copyPrologueDirectives(node.statements, statements);
+
+            // var __moduleName = context_1 && context_1.id;
+            addNode(statements,
+                createVariableStatement(
+                    /*modifiers*/ undefined,
+                    createVariableDeclarationList([
+                        createVariableDeclaration(
+                            "__moduleName",
+                            createLogicalAnd(
+                                contextObjectForFile,
+                                createPropertyAccess(contextObjectForFile, "id")
+                            )
+                        )
+                    ])
+                )
+            );
+
+            // Add the body of the module.
+            addSystemModuleBody(statements, node, dependencyGroups, statementOffset);
+
+            // Write the call to `System.register`
+            return updateSourceFile(node, [
+                createStatement(
+                    createCall(
+                        createPropertyAccess(createIdentifier("System"), "register"),
+                        [
+                            node.moduleName ? createLiteral(node.moduleName) : undefined,
+                            createArrayLiteral(map(dependencyGroups, getNameOfDependencyGroup)),
+                            createFunctionExpression(
+                                /*asteriskToken*/ undefined,
+                                /*name*/ undefined,
+                                [
+                                    createParameter(exportFunctionForFile),
+                                    createParameter(contextObjectForFile)
+                                ],
+                                setNodeEmitFlags(
+                                    setMultiLine(
+                                        createBlock(statements),
+                                        /*multiLine*/ true
+                                    ),
+                                    NodeEmitFlags.EmitEmitHelpers
+                                )
+                            )
+                        ]
+                    )
+                )
+            ]);
+        }
+
+        /**
+         * Adds the statements for the module body function for the source file.
+         *
+         * @param statements The output statements for the module body.
+         * @param node The source file for the module.
+         * @param statementOffset The offset at which to begin visiting the statements of the SourceFile.
+         */
+        function addSystemModuleBody(statements: Statement[], node: SourceFile, dependencyGroups: DependencyGroup[], statementOffset: number) {
+            // Shape of the body in system modules:
+            //
+            //  function (exports) {
+            //      <list of local aliases for imports>
+            //      <hoisted variable declarations>
+            //      <hoisted function declarations>
+            //      return {
+            //          setters: [
+            //              <list of setter function for imports>
+            //          ],
+            //          execute: function() {
+            //              <module statements>
+            //          }
+            //      }
+            //      <temp declarations>
+            //  }
+            //
+            // i.e:
+            //
+            //   import {x} from 'file1'
+            //   var y = 1;
+            //   export function foo() { return y + x(); }
+            //   console.log(y);
+            //
+            // Will be transformed to:
+            //
+            //  function(exports) {
+            //      var file_1; // local alias
+            //      var y;
+            //      function foo() { return y + file_1.x(); }
+            //      exports("foo", foo);
+            //      return {
+            //          setters: [
+            //              function(v) { file_1 = v }
+            //          ],
+            //          execute(): function() {
+            //              y = 1;
+            //              console.log(y);
+            //          }
+            //      };
+            //  }
+
+            // We start a new lexical environment in this function body, but *not* in the
+            // body of the execute function. This allows us to emit temporary declarations
+            // only in the outer module body and not in the inner one.
+            startLexicalEnvironment();
+
+            // Visit the statements of the source file, emitting any transformations into
+            // the `executeStatements` array. We do this *before* we fill the `setters` array
+            // as we both emit transformations as well as aggregate some data used when creating
+            // setters. This allows us to reduce the number of times we need to loop through the
+            // statements of the source file.
+            const executeStatements = visitNodes(node.statements, visitSourceElement, isStatement, statementOffset);
+
+            // We emit the lexical environment (hoisted variables and function declarations)
+            // early to align roughly with our previous emit output.
+            // Two key differences in this approach are:
+            // - Temporary variables will appear at the top rather than at the bottom of the file
+            // - Calls to the exporter for exported function declarations are grouped after
+            //   the declarations.
+            addNodes(statements, endLexicalEnvironment());
+
+            // Emit early exports for function declarations.
+            addNodes(statements, exportedFunctionDeclarations);
+
+            const exportStarFunction = addExportStarIfNeeded(statements);
+
+            addNode(statements,
+                createReturn(
+                    setMultiLine(
+                        createObjectLiteral([
+                            createPropertyAssignment("setters",
+                                generateSetters(exportStarFunction, dependencyGroups)
+                            ),
+                            createPropertyAssignment("execute",
+                                createFunctionExpression(
+                                    /*asteriskToken*/ node,
+                                    /*name*/ undefined,
+                                    [],
+                                    createBlock(
+                                        executeStatements
+                                    )
+                                )
+                            )
+                        ]),
+                        /*multiLine*/ true
+                    )
+                )
+            );
+        }
+
+        function addExportStarIfNeeded(statements: Statement[]) {
+            // when resolving exports local exported entries/indirect exported entries in the module
+            // should always win over entries with similar names that were added via star exports
+            // to support this we store names of local/indirect exported entries in a set.
+            // this set is used to filter names brought by star expors.
+
+            // local names set should only be added if we have anything exported
+            if (!exportedLocalNames && isEmpty(exportSpecifiers)) {
+                // no exported declarations (export var ...) or export specifiers (export {x})
+                // check if we have any non star export declarations.
+                let hasExportDeclarationWithExportClause = false;
+                for (const externalImport of externalImports) {
+                    if (externalImport.kind === SyntaxKind.ExportDeclaration && (<ExportDeclaration>externalImport).exportClause) {
+                        hasExportDeclarationWithExportClause = true;
+                        break;
+                    }
+                }
+
+                if (!hasExportDeclarationWithExportClause) {
+                    // we still need to emit exportStar helper
+                    return addExportStarFunction(statements, /*localNames*/ undefined);
+                }
+            }
+
+            const exportedNames: ObjectLiteralElement[] = [];
+            if (exportedLocalNames) {
+                for (const exportedLocalName of exportedLocalNames) {
+                    // write name of exported declaration, i.e 'export var x...'
+                    addNode(exportedNames,
+                        createPropertyAssignment(
+                            createLiteral(exportedLocalName.text),
+                            createLiteral(true)
+                        )
+                    );
+                }
+            }
+
+            for (const externalImport of externalImports) {
+                if (externalImport.kind !== SyntaxKind.ExportDeclaration) {
+                    continue;
+                }
+
+                const exportDecl = <ExportDeclaration>externalImport;
+                if (!exportDecl.exportClause) {
+                    // export * from ...
+                    continue;
+                }
+
+                for (const element of exportDecl.exportClause.elements) {
+                    // write name of indirectly exported entry, i.e. 'export {x} from ...'
+                    addNode(exportedNames,
+                        createPropertyAssignment(
+                            createLiteral((element.name || element.propertyName).text),
+                            createLiteral(true)
+                        )
+                    );
+                }
+            }
+
+            const exportedNamesStorageRef = createUniqueName("exportedNames");
+            addNode(statements,
+                createVariableStatement(
+                    /*modifiers*/ undefined,
+                    createVariableDeclarationList([
+                        createVariableDeclaration(
+                            exportedNamesStorageRef,
+                            createObjectLiteral(exportedNames)
+                        )
+                    ])
+                )
+            );
+
+            return addExportStarFunction(statements, exportedNamesStorageRef);
+        }
+
+        /**
+         * Emits a setter callback for each dependency group.
+         * @param write The callback used to write each callback.
+         */
+        function generateSetters(exportStarFunction: Identifier, dependencyGroups: DependencyGroup[]) {
+            const setters: Expression[] = [];
+            for (const group of dependencyGroups) {
+                // derive a unique name for parameter from the first named entry in the group
+                const parameterName = createUniqueName(forEach(group.externalImports, getLocalNameTextForExternalImport) || "");
+                const statements: Statement[] = [];
+                for (const entry of group.externalImports) {
+                    const importVariableName = getLocalNameForExternalImport(entry);
+                    switch (entry.kind) {
+                        case SyntaxKind.ImportDeclaration:
+                            if (!(<ImportDeclaration>entry).importClause) {
+                                // 'import "..."' case
+                                // module is imported only for side-effects, no emit required
+                                break;
+                            }
+
+                        // fall-through
+                        case SyntaxKind.ImportEqualsDeclaration:
+                            Debug.assert(importVariableName !== undefined);
+                            // save import into the local
+                            addNode(statements,
+                                createStatement(
+                                    createAssignment(importVariableName, parameterName)
+                                )
+                            );
+                            break;
+
+                        case SyntaxKind.ExportDeclaration:
+                            Debug.assert(importVariableName !== undefined);
+                            if ((<ExportDeclaration>entry).exportClause) {
+                                //  export {a, b as c} from 'foo'
+                                //
+                                // emit as:
+                                //
+                                //  exports_({
+                                //     "a": _["a"],
+                                //     "c": _["b"]
+                                //  });
+                                const properties: PropertyAssignment[] = [];
+                                for (const e of (<ExportDeclaration>entry).exportClause.elements) {
+                                    properties.push(
+                                        createPropertyAssignment(
+                                            createLiteral(e.name.text),
+                                            createElementAccess(
+                                                parameterName,
+                                                createLiteral((e.propertyName || e.name).text)
+                                            )
+                                        )
+                                    );
+                                }
+
+                                addNode(statements,
+                                    createStatement(
+                                        createCall(
+                                            exportFunctionForFile,
+                                            [createObjectLiteral(properties)]
+                                        )
+                                    )
+                                );
+                            }
+                            else {
+                                //  export * from 'foo'
+                                //
+                                // emit as:
+                                //
+                                //  exportStar(foo_1_1);
+                                addNode(statements,
+                                    createStatement(
+                                        createCall(
+                                            exportStarFunction,
+                                            [parameterName]
+                                        )
+                                    )
+                                );
+                            }
+                            break;
+                    }
+                }
+
+                addNode(setters,
+                    createFunctionExpression(
+                        /*asteriskToken*/ undefined,
+                        /*name*/ undefined,
+                        [createParameter(parameterName)],
+                        createBlock(statements)
+                    )
+                );
+            }
+
+            return createArrayLiteral(setters);
+        }
+
+        function visitSourceElement(node: Node): Node {
+            switch (node.kind) {
+                case SyntaxKind.ImportDeclaration:
+                    return visitImportDeclaration(<ImportDeclaration>node);
+
+                case SyntaxKind.ImportEqualsDeclaration:
+                    return visitImportEqualsDeclaration(<ImportEqualsDeclaration>node);
+
+                case SyntaxKind.ExportDeclaration:
+                    return visitExportDeclaration(<ExportDeclaration>node);
+
+                case SyntaxKind.ExportAssignment:
+                    return visitExportAssignment(<ExportAssignment>node);
+
+                default:
+                    return visitNestedNode(node);
+            }
+        }
+
+        function visitNestedNode(node: Node): Node {
+            switch (node.kind) {
+                case SyntaxKind.VariableStatement:
+                    return visitVariableStatement(<VariableStatement>node);
+
+                case SyntaxKind.FunctionDeclaration:
+                    return visitFunctionDeclaration(<FunctionDeclaration>node);
+
+                case SyntaxKind.ClassDeclaration:
+                    return visitClassDeclaration(<ClassDeclaration>node);
+
+                case SyntaxKind.ForStatement:
+                    return visitForStatement(<ForStatement>node);
+
+                case SyntaxKind.ForInStatement:
+                    return visitForInStatement(<ForInStatement>node);
+
+                case SyntaxKind.ForOfStatement:
+                    return visitForOfStatement(<ForOfStatement>node);
+
+                case SyntaxKind.DoStatement:
+                    return visitDoStatement(<DoStatement>node);
+
+                case SyntaxKind.WhileStatement:
+                    return visitWhileStatement(<WhileStatement>node);
+
+                case SyntaxKind.LabeledStatement:
+                    return visitLabeledStatement(<LabeledStatement>node);
+
+                case SyntaxKind.WithStatement:
+                    return visitWithStatement(<WithStatement>node);
+
+                case SyntaxKind.SwitchStatement:
+                    return visitSwitchStatement(<SwitchStatement>node);
+
+                case SyntaxKind.CaseBlock:
+                    return visitCaseBlock(<CaseBlock>node);
+
+                case SyntaxKind.CaseClause:
+                    return visitCaseClause(<CaseClause>node);
+
+                case SyntaxKind.DefaultClause:
+                    return visitDefaultClause(<DefaultClause>node);
+
+                case SyntaxKind.TryStatement:
+                    return visitTryStatement(<TryStatement>node);
+
+                case SyntaxKind.CatchClause:
+                    return visitCatchClause(<CatchClause>node);
+
+                case SyntaxKind.Block:
+                    return visitBlock(<Block>node);
+
+                default:
+                    return node;
+            }
+        }
+
+        function visitImportDeclaration(node: ImportDeclaration): Node {
+            if (node.importClause && contains(externalImports, node)) {
+                hoistVariableDeclaration(getLocalNameForExternalImport(node));
+            }
+
+            return undefined;
+        }
+
+        function visitImportEqualsDeclaration(node: ImportEqualsDeclaration): Node {
+            if (contains(externalImports, node)) {
+                hoistVariableDeclaration(getLocalNameForExternalImport(node));
+            }
+
+            // NOTE(rbuckton): Do we support export import = require('') in System?
+            return undefined;
+        }
+
+        function visitExportDeclaration(node: ExportDeclaration): OneOrMany<Statement> {
+            if (!node.moduleSpecifier) {
+                const statements: Statement[] = [];
+                addNodes(statements, map(node.exportClause.elements, visitExportSpecifier));
+                return createNodeArrayNode(statements);
+            }
+
+            return undefined;
+        }
+
+        function visitExportSpecifier(specifier: ExportSpecifier): Statement {
+            if (resolver.getReferencedValueDeclaration(specifier.propertyName || specifier.name)
+                || resolver.isValueAliasDeclaration(specifier)) {
+                recordExportName(specifier.name);
+                return createExportStatement(
+                    specifier.name,
+                    specifier.propertyName || specifier.name
+                );
+            }
+            return undefined;
+        }
+
+        function visitExportAssignment(node: ExportAssignment): Statement {
+            if (!node.isExportEquals && resolver.isValueAliasDeclaration(node)) {
+                return createExportStatement(
+                    createLiteral("default"),
+                    node.expression
+                );
+            }
+
+            return undefined;
+        }
+
+        /**
+         * Visits a variable statement, hoisting declared names to the top-level module body.
+         * Each declaration is rewritten into an assignment expression.
+         *
+         * @param node The variable statement to visit.
+         */
+        function visitVariableStatement(node: VariableStatement): OneOrMany<Statement> {
+            const isExported = (node.flags & NodeFlags.Export) !== 0;
+            const expressions: Expression[] = [];
+            for (const variable of node.declarationList.declarations) {
+                addNode(expressions, transformVariable(variable, isExported));
+            }
+
+            if (expressions.length) {
+                return createStatement(inlineExpressions(expressions));
+            }
+
+            return undefined;
+        }
+
+        /**
+         * Transforms a VariableDeclaration into one or more assignment expressions.
+         *
+         * @param node The VariableDeclaration to transform.
+         * @param isExported A value used to indicate whether the containing statement was exported.
+         */
+        function transformVariable(node: VariableDeclaration, isExported: boolean): Expression {
+            // Hoist any bound names within the declaration.
+            hoistBindingElement(node, isExported);
+
+            if (!node.initializer) {
+                // If the variable has no initializer, ignore it.
+                return;
+            }
+
+            const name = node.name;
+            if (isIdentifier(name)) {
+                // If the variable has an IdentifierName, write out an assignment expression in its place.
+                return createAssignment(name, node.initializer);
+            }
+            else {
+                // If the variable has a BindingPattern, flatten the variable into multiple assignment expressions.
+                return flattenVariableDestructuringToExpression(node, hoistVariableDeclaration);
+            }
+        }
+
+        /**
+         * Visits a FunctionDeclaration, hoisting it to the outer module body function.
+         *
+         * @param node The function declaration to visit.
+         */
+        function visitFunctionDeclaration(node: FunctionDeclaration): Node {
+            if (node.flags & NodeFlags.Export) {
+                // If the function is exported, ensure it has a name and rewrite the function without any export flags.
+                const name = node.name || getGeneratedNameForNode(node);
+                node = createFunctionDeclaration(
+                    /*modifiers*/ undefined,
+                    node.asteriskToken,
+                    name,
+                    node.parameters,
+                    node.body,
+                    /*location*/ node);
+
+                // Record a declaration export in the outer module body function.
+                recordExportedFunctionDeclaration(node);
+
+                if ((node.flags & NodeFlags.Default) === 0) {
+                    recordExportName(name);
+                }
+            }
+
+            // Hoist the function declaration to the outer module body function.
+            hoistFunctionDeclaration(node);
+            return undefined;
+        }
+
+        /**
+         * Visits a ClassDeclaration, hoisting its name to the outer module body function.
+         *
+         * @param node The class declaration to visit.
+         */
+        function visitClassDeclaration(node: ClassDeclaration): OneOrMany<Statement> {
+            // Hoist the name of the class declaration to the outer module body function.
+            const name = getDeclarationName(node);
+            hoistVariableDeclaration(name);
+
+            const statements: Statement[] = [];
+
+            // Rewrite the class declaration into an assignment of a class expression.
+            addNode(statements,
+                createStatement(
+                    createAssignment(
+                        name,
+                        createClassExpression(
+                            node.name,
+                            node.heritageClauses,
+                            node.members,
+                            /*location*/ node
+                        )
+                    ),
+                    /*location*/ node
+                )
+            );
+
+            // If the class was exported, write a declaration export to the inner module body function.
+            if (node.flags & NodeFlags.Export) {
+                if ((node.flags & NodeFlags.Default) === 0) {
+                    recordExportName(name);
+                }
+
+                addNode(statements, createDeclarationExport(node));
+            }
+
+            return createNodeArrayNode(statements);
+        }
+
+        /**
+         * Visits the body of a ForStatement to hoist declarations.
+         *
+         * @param node The statement to visit.
+         */
+        function visitForStatement(node: ForStatement): ForStatement {
+            const initializer = node.initializer;
+            if (isVariableDeclarationList(initializer)) {
+                const expressions: Expression[] = [];
+                for (const variable of initializer.declarations) {
+                    addNode(expressions, transformVariable(variable, /*isExported*/ false));
+                };
+
+                return createFor(
+                    expressions.length
+                        ? inlineExpressions(expressions)
+                        : <OmittedExpression>createSynthesizedNode(SyntaxKind.OmittedExpression),
+                    node.condition,
+                    node.incrementor,
+                    visitNode(node.statement, visitNestedNode, isStatement),
+                    /*location*/ node
+                );
+            }
+            else {
+                return visitEachChild(node, visitNestedNode, context);
+            }
+        }
+
+        /**
+         * Transforms and hoists the declaration list of a ForInStatement or ForOfStatement into an expression.
+         *
+         * @param node The decalaration list to transform.
+         */
+        function transformForBinding(node: VariableDeclarationList): Expression {
+            const firstDeclaration = firstOrUndefined(node.declarations);
+            hoistBindingElement(firstDeclaration, /*isExported*/ false);
+
+            const name = firstDeclaration.name;
+            return isIdentifier(name)
+                ? name
+                : flattenVariableDestructuringToExpression(firstDeclaration, hoistVariableDeclaration);
+        }
+
+        /**
+         * Visits the body of a ForInStatement to hoist declarations.
+         *
+         * @param node The statement to visit.
+         */
+        function visitForInStatement(node: ForInStatement): ForInStatement {
+            const initializer = node.initializer;
+            if (isVariableDeclarationList(initializer)) {
+                const updated = getMutableClone(node);
+                updated.initializer = transformForBinding(initializer);
+                updated.statement = visitNode(node.statement, visitNestedNode, isStatement, /*optional*/ false, liftToBlock);
+                return updated;
+            }
+            else {
+                return visitEachChild(node, visitNestedNode, context);
+            }
+        }
+
+        /**
+         * Visits the body of a ForOfStatement to hoist declarations.
+         *
+         * @param node The statement to visit.
+         */
+        function visitForOfStatement(node: ForOfStatement): ForOfStatement {
+            const initializer = node.initializer;
+            if (isVariableDeclarationList(initializer)) {
+                const updated = getMutableClone(node);
+                updated.initializer = transformForBinding(initializer);
+                updated.statement = visitNode(node.statement, visitNestedNode, isStatement, /*optional*/ false, liftToBlock);
+                return updated;
+            }
+            else {
+                return visitEachChild(node, visitNestedNode, context);
+            }
+        }
+
+        /**
+         * Visits the body of a DoStatement to hoist declarations.
+         *
+         * @param node The statement to visit.
+         */
+        function visitDoStatement(node: DoStatement) {
+            const statement = visitNode(node.statement, visitNestedNode, isStatement, /*optional*/ false, liftToBlock);
+            if (statement !== node.statement) {
+                const updated = getMutableClone(node);
+                updated.statement = statement;
+                return updated;
+            }
+            return node;
+        }
+
+        /**
+         * Visits the body of a WhileStatement to hoist declarations.
+         *
+         * @param node The statement to visit.
+         */
+        function visitWhileStatement(node: WhileStatement) {
+            const statement = visitNode(node.statement, visitNestedNode, isStatement, /*optional*/ false, liftToBlock);
+            if (statement !== node.statement) {
+                const updated = getMutableClone(node);
+                updated.statement = statement;
+                return updated;
+            }
+            return node;
+        }
+
+        /**
+         * Visits the body of a LabeledStatement to hoist declarations.
+         *
+         * @param node The statement to visit.
+         */
+        function visitLabeledStatement(node: LabeledStatement) {
+            const statement = visitNode(node.statement, visitNestedNode, isStatement, /*optional*/ false, liftToBlock);
+            if (statement !== node.statement) {
+                const updated = getMutableClone(node);
+                updated.statement = statement;
+                return updated;
+            }
+            return node;
+        }
+
+        /**
+         * Visits the body of a WithStatement to hoist declarations.
+         *
+         * @param node The statement to visit.
+         */
+        function visitWithStatement(node: WithStatement) {
+            const statement = visitNode(node.statement, visitNestedNode, isStatement, /*optional*/ false, liftToBlock);
+            if (statement !== node.statement) {
+                const updated = getMutableClone(node);
+                updated.statement = statement;
+                return updated;
+            }
+            return node;
+        }
+
+        /**
+         * Visits the body of a SwitchStatement to hoist declarations.
+         *
+         * @param node The statement to visit.
+         */
+        function visitSwitchStatement(node: SwitchStatement) {
+            const caseBlock = visitNode(node.caseBlock, visitNestedNode, isCaseBlock);
+            if (caseBlock !== node.caseBlock) {
+                const updated = getMutableClone(node);
+                updated.caseBlock = caseBlock;
+                return updated;
+            }
+            return node;
+        }
+
+        /**
+         * Visits the body of a CaseBlock to hoist declarations.
+         *
+         * @param node The node to visit.
+         */
+        function visitCaseBlock(node: CaseBlock) {
+            const clauses = visitNodes(node.clauses, visitNestedNode, isCaseOrDefaultClause);
+            if (clauses !== node.clauses) {
+                const updated = getMutableClone(node);
+                updated.clauses = clauses;
+                return updated;
+            }
+            return node;
+        }
+
+        /**
+         * Visits the body of a CaseClause to hoist declarations.
+         *
+         * @param node The clause to visit.
+         */
+        function visitCaseClause(node: CaseClause) {
+            const statements = visitNodes(node.statements, visitNestedNode, isStatement);
+            if (statements !== node.statements) {
+                const updated = getMutableClone(node);
+                updated.statements = statements;
+                return updated;
+            }
+            return node;
+        }
+
+        /**
+         * Visits the body of a DefaultClause to hoist declarations.
+         *
+         * @param node The clause to visit.
+         */
+        function visitDefaultClause(node: DefaultClause) {
+            return visitEachChild(node, visitNestedNode, context);
+        }
+
+        /**
+         * Visits the body of a TryStatement to hoist declarations.
+         *
+         * @param node The statement to visit.
+         */
+        function visitTryStatement(node: TryStatement) {
+            return visitEachChild(node, visitNestedNode, context);
+        }
+
+        /**
+         * Visits the body of a CatchClause to hoist declarations.
+         *
+         * @param node The clause to visit.
+         */
+        function visitCatchClause(node: CatchClause) {
+            const block = visitNode(node.block, visitNestedNode, isBlock);
+            if (block !== node.block) {
+                const updated = getMutableClone(node);
+                updated.block = block;
+                return updated;
+            }
+            return node;
+        }
+
+        /**
+         * Visits the body of a Block to hoist declarations.
+         *
+         * @param node The block to visit.
+         */
+        function visitBlock(node: Block) {
+            return visitEachChild(node, visitNestedNode, context);
+        }
+
+        //
+        // Substitutions
+        //
+
+        /**
+         * Substitute the expression, if necessary.
+         *
+         * @param node The node to substitute.
+         */
+        function substituteExpression(node: Expression): Expression {
+            node = previousExpressionSubstitution(node);
+            switch (node.kind) {
+                case SyntaxKind.Identifier:
+                    return substituteExpressionIdentifier(<Identifier>node);
+                case SyntaxKind.BinaryExpression:
+                    return substituteBinaryExpression(<BinaryExpression>node);
+                case SyntaxKind.PostfixUnaryExpression:
+                    return substitutePostfixUnaryExpression(<PostfixUnaryExpression>node);
+            }
+            return node;
+        }
+
+        /**
+         * Substitution for identifiers exported at the top level of a module.
+         */
+        function substituteExpressionIdentifier(node: Identifier): Expression {
+            const importDeclaration = resolver.getReferencedImportDeclaration(node);
+            if (importDeclaration) {
+                return createImportBinding(importDeclaration);
+            }
+
+            return node;
+        }
+
+        function substituteBinaryExpression(node: BinaryExpression): Expression {
+            if (isAssignmentOperator(node.operatorToken.kind)) {
+                return substituteAssignmentExpression(node);
+            }
+
+            return node;
+        }
+
+        function substituteAssignmentExpression(node: BinaryExpression): Expression {
+            if (!noSubstitution[getNodeId(node)]) {
+                noSubstitution[getNodeId(node)] = true;
+                const left = node.left;
+                switch (left.kind) {
+                    case SyntaxKind.Identifier:
+                        const exportDeclaration = resolver.getReferencedExportContainer(<Identifier>left);
+                        if (exportDeclaration) {
+                            return createExportExpression(<Identifier>left, node);
+                        }
+                        break;
+
+                    case SyntaxKind.ObjectLiteralExpression:
+                    case SyntaxKind.ArrayLiteralExpression:
+                        if (hasExportedReferenceInDestructuringPattern(<ObjectLiteralExpression | ArrayLiteralExpression>left)) {
+                            return substituteDestructuring(node);
+                        }
+                        break;
+                }
+            }
+
+            return node;
+        }
+
+        function isExportedBinding(name: Identifier) {
+            const container = resolver.getReferencedExportContainer(name);
+            return container && container.kind === SyntaxKind.SourceFile;
+        }
+
+        function hasExportedReferenceInDestructuringPattern(node: ObjectLiteralExpression | ArrayLiteralExpression | Identifier): boolean {
+            switch (node.kind) {
+                case SyntaxKind.Identifier:
+                    return isExportedBinding(<Identifier>node);
+
+                case SyntaxKind.ObjectLiteralExpression:
+                    for (const property of (<ObjectLiteralExpression>node).properties) {
+                        if (hasExportedReferenceInObjectDestructuringElement(property)) {
+                            return true;
+                        }
+                    }
+
+                    break;
+
+                case SyntaxKind.ArrayLiteralExpression:
+                    for (const element of (<ArrayLiteralExpression>node).elements) {
+                        if (hasExportedReferenceInArrayDestructuringElement(element)) {
+                            return true;
+                        }
+                    }
+
+                    break;
+            }
+
+            return false;
+        }
+
+        function hasExportedReferenceInObjectDestructuringElement(node: ObjectLiteralElement): boolean {
+            if (isShorthandPropertyAssignment(node)) {
+                return isExportedBinding(node.name);
+            }
+            else if (isPropertyAssignment(node)) {
+                return hasExportedReferenceInDestructuringElement(node.initializer);
+            }
+            else {
+                return false;
+            }
+        }
+
+        function hasExportedReferenceInArrayDestructuringElement(node: Expression): boolean {
+            if (isSpreadElementExpression(node)) {
+                const expression = node.expression;
+                return isIdentifier(expression) && isExportedBinding(expression);
+            }
+            else {
+                return hasExportedReferenceInDestructuringElement(node);
+            }
+        }
+
+        function hasExportedReferenceInDestructuringElement(node: Expression): boolean {
+            if (isBinaryExpression(node)) {
+                const left = node.left;
+                return node.operatorToken.kind === SyntaxKind.EqualsToken
+                    && isDestructuringPattern(left)
+                    && hasExportedReferenceInDestructuringPattern(left);
+            }
+            else if (isIdentifier(node)) {
+                return isExportedBinding(node);
+            }
+            else if (isSpreadElementExpression(node)) {
+                const expression = node.expression;
+                return isIdentifier(expression) && isExportedBinding(expression);
+            }
+            else if (isDestructuringPattern(node)) {
+                return hasExportedReferenceInDestructuringPattern(node);
+            }
+            else {
+                return false;
+            }
+        }
+
+        function isDestructuringPattern(node: Expression): node is ObjectLiteralExpression | ArrayLiteralExpression | Identifier {
+            const kind = node.kind;
+            return kind === SyntaxKind.Identifier
+                || kind === SyntaxKind.ObjectLiteralExpression
+                || kind === SyntaxKind.ArrayLiteralExpression;
+        }
+
+        function substituteDestructuring(node: BinaryExpression) {
+            return flattenDestructuringAssignment(node, /*needsValue*/ true, hoistVariableDeclaration);
+        }
+
+        function substitutePostfixUnaryExpression(node: PostfixUnaryExpression): Expression {
+            const operand = node.operand;
+            if (isIdentifier(operand)) {
+                const exportDeclaration = resolver.getReferencedExportContainer(operand);
+                if (exportDeclaration) {
+                    const exportCall = createExportExpression(
+                        operand,
+                        createPrefix(node.operator, operand, node)
+                    );
+
+                    return node.operator === SyntaxKind.PlusPlusToken
+                        ? createSubtract(exportCall, createLiteral(1))
+                        : createAdd(exportCall, createLiteral(1));
+                }
+            }
+            return node;
+        }
+
+        function getExternalModuleNameLiteral(importNode: ImportDeclaration | ExportDeclaration | ImportEqualsDeclaration) {
+            const moduleName = getExternalModuleName(importNode);
+            if (moduleName.kind === SyntaxKind.StringLiteral) {
+                return tryRenameExternalModule(<StringLiteral>moduleName)
+                    || getSynthesizedClone(<StringLiteral>moduleName);
+            }
+
+            return undefined;
+        }
+
+        /**
+         * Some bundlers (SystemJS builder) sometimes want to rename dependencies.
+         * Here we check if alternative name was provided for a given moduleName and return it if possible.
+         */
+        function tryRenameExternalModule(moduleName: LiteralExpression) {
+            if (currentSourceFile.renamedDependencies && hasProperty(currentSourceFile.renamedDependencies, moduleName.text)) {
+                return createLiteral(currentSourceFile.renamedDependencies[moduleName.text]);
+            }
+
+            return undefined;
+        }
+
+        function getLocalNameTextForExternalImport(node: ImportDeclaration | ExportDeclaration | ImportEqualsDeclaration): string {
+            const name = getLocalNameForExternalImport(node);
+            return name ? name.text : undefined;
+        }
+
+        function getLocalNameForExternalImport(node: ImportDeclaration | ExportDeclaration | ImportEqualsDeclaration): Identifier {
+            const namespaceDeclaration = getNamespaceDeclarationNode(node);
+            if (namespaceDeclaration && !isDefaultImport(node)) {
+                return createIdentifier(getSourceTextOfNodeFromSourceFile(currentSourceFile, namespaceDeclaration.name));
+            }
+            if (node.kind === SyntaxKind.ImportDeclaration && (<ImportDeclaration>node).importClause) {
+                return getGeneratedNameForNode(node);
+            }
+            if (node.kind === SyntaxKind.ExportDeclaration && (<ExportDeclaration>node).moduleSpecifier) {
+                return getGeneratedNameForNode(node);
+            }
+        }
+
+        /**
+         * Gets a name to use for a DeclarationStatement.
+         * @param node The declaration statement.
+         */
+        function getDeclarationName(node: DeclarationStatement) {
+            return node.name ? getSynthesizedClone(node.name) : getGeneratedNameForNode(node);
+        }
+
+        function addExportStarFunction(statements: Statement[], localNames: Identifier) {
+            const exportStarFunction = createUniqueName("exportStar");
+            const m = createIdentifier("m");
+            const n = createIdentifier("n");
+            const exports = createIdentifier("exports");
+            let condition: Expression = createStrictInequality(n, createLiteral("default"));
+            if (localNames) {
+                condition = createLogicalAnd(
+                    condition,
+                    createLogicalNot(createHasOwnProperty(localNames, n))
+                );
+            }
+
+            addNode(statements,
+                createFunctionDeclaration(
+                    /*modifiers*/ undefined,
+                    /*asteriskToken*/ undefined,
+                    exportStarFunction,
+                    [createParameter(m)],
+                    createBlock([
+                        createVariableStatement(
+                            /*modifiers*/ undefined,
+                            createVariableDeclarationList([
+                                createVariableDeclaration(
+                                    exports,
+                                    createObjectLiteral([])
+                                )
+                            ])
+                        ),
+                        createForIn(
+                            createVariableDeclarationList([
+                                createVariableDeclaration(n)
+                            ]),
+                            m,
+                            createBlock([
+                                createIf(
+                                    condition,
+                                    createStatement(
+                                        createAssignment(
+                                            createElementAccess(exports, n),
+                                            createElementAccess(m, n)
+                                        )
+                                    )
+                                )
+                            ])
+                        ),
+                        createStatement(
+                            createCall(
+                                exportFunctionForFile,
+                                [exports]
+                            )
+                        )
+                    ])
+                )
+            );
+
+            return exportStarFunction;
+        }
+
+        /**
+         * Creates a call to the current file's export function to export a value.
+         * @param name The bound name of the export.
+         * @param value The exported value.
+         */
+        function createExportExpression(name: Identifier | StringLiteral, value: Expression) {
+            const exportName = isIdentifier(name) ? createLiteral(name.text) : name;
+            return createCall(exportFunctionForFile, [exportName, value]);
+        }
+
+        /**
+         * Creates a call to the current file's export function to export a value.
+         * @param name The bound name of the export.
+         * @param value The exported value.
+         */
+        function createExportStatement(name: Identifier | StringLiteral, value: Expression) {
+            return createStatement(createExportExpression(name, value));
+        }
+
+        /**
+         * Creates a call to the current file's export function to export a declaration.
+         * @param node The declaration to export.
+         */
+        function createDeclarationExport(node: DeclarationStatement) {
+            const declarationName = getDeclarationName(node);
+            const exportName = node.flags & NodeFlags.Default ? createLiteral("default") : declarationName;
+            return createExportStatement(exportName, declarationName);
+        }
+
+        function createImportBinding(importDeclaration: Declaration): LeftHandSideExpression {
+            let importAlias: Identifier;
+            let name: Identifier;
+            if (isImportClause(importDeclaration)) {
+                importAlias = getGeneratedNameForNode(importDeclaration.parent);
+                name = createIdentifier("default");
+                name.originalKeywordKind = SyntaxKind.DefaultKeyword;
+            }
+            else if (isImportSpecifier(importDeclaration)) {
+                importAlias = getGeneratedNameForNode(importDeclaration.parent.parent.parent);
+                name = importDeclaration.propertyName || importDeclaration.name;
+            }
+
+            if (name.originalKeywordKind && languageVersion === ScriptTarget.ES3) {
+                return createElementAccess(importAlias, createLiteral(name.text));
+            }
+            else {
+                return createPropertyAccess(importAlias, getSynthesizedClone(name));
+            }
+        }
+
+        function collectDependencyGroups(externalImports: (ImportDeclaration | ImportEqualsDeclaration | ExportDeclaration)[]) {
+            const groupIndices: Map<number> = {};
+            const dependencyGroups: DependencyGroup[] = [];
+            for (let i = 0; i < externalImports.length; i++) {
+                const externalImport = externalImports[i];
+                const externalModuleName = getExternalModuleNameLiteral(externalImport);
+                const text = externalModuleName.text;
+                if (hasProperty(groupIndices, text)) {
+                    // deduplicate/group entries in dependency list by the dependency name
+                    const groupIndex = groupIndices[text];
+                    dependencyGroups[groupIndex].externalImports.push(externalImport);
+                    continue;
+                }
+                else {
+                    groupIndices[text] = dependencyGroups.length;
+                    dependencyGroups.push({
+                        name: externalModuleName,
+                        externalImports: [externalImport]
+                    });
+                }
+            }
+
+            return dependencyGroups;
+        }
+
+        function getNameOfDependencyGroup(dependencyGroup: DependencyGroup) {
+            return dependencyGroup.name;
+        }
+
+        function recordExportName(name: Identifier) {
+            if (!exportedLocalNames) {
+                exportedLocalNames = [];
+            }
+
+            exportedLocalNames.push(name);
+        }
+
+        function recordExportedFunctionDeclaration(node: FunctionDeclaration) {
+            if (!exportedFunctionDeclarations) {
+                exportedFunctionDeclarations = [];
+            }
+
+            exportedFunctionDeclarations.push(createDeclarationExport(node));
+        }
+
+        function hoistBindingElement(node: VariableDeclaration | BindingElement, isExported: boolean) {
+            const name = node.name;
+            if (isIdentifier(name)) {
+                hoistVariableDeclaration(getSynthesizedClone(name));
+                if (isExported) {
+                    recordExportName(name);
+                }
+            }
+            else if (isBindingPattern(name)) {
+                forEach(name.elements, isExported ? hoistExportedBindingElement : hoistNonExportedBindingElement);
+            }
+        }
+
+        function hoistExportedBindingElement(node: VariableDeclaration | BindingElement) {
+            hoistBindingElement(node, /*isExported*/ true);
+        }
+
+        function hoistNonExportedBindingElement(node: VariableDeclaration | BindingElement) {
+            hoistBindingElement(node, /*isExported*/ false);
+        }
+
+        function updateSourceFile(node: SourceFile, statements: Statement[]) {
+            const updated = cloneNode(node, node, node.flags, /*parent*/ undefined, node);
+            updated.statements = createNodeArray(statements, node.statements);
+            return updated;
+        }
+    }
 }