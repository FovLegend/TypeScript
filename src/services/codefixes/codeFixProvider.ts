--- conflicted
+++ resolved
@@ -1,59 +1,56 @@
-/* @internal */
-namespace ts {
-    export interface CodeFix {
-        name: string;
-        errorCodes: string[];
-        getCodeActions(context: CodeFixContext): CodeAction[];
-    }
-
-    export interface CodeFixContext {
-        errorCode: string;
-        sourceFile: SourceFile;
-        span: TextSpan;
-        checker: TypeChecker;
-<<<<<<< HEAD
-        allFiles: SourceFile[];
-        useCaseSensitiveFileNames: boolean;
-        readFile: (path: string) => string;
-=======
-        newLineCharacter: string;
->>>>>>> 62c4bade
-    }
-
-    export namespace codeFix {
-        const codeFixes: Map<CodeFix[]> = {};
-
-        export function registerCodeFix(action: CodeFix) {
-            forEach(action.errorCodes, error => {
-                let fixes = codeFixes[error];
-                if (!fixes) {
-                    fixes = [];
-                    codeFixes[error] = fixes;
-                }
-                fixes.push(action);
-            });
-        }
-
-        export class CodeFixProvider {
-            public static getSupportedErrorCodes() {
-                return getKeys(codeFixes);
-            }
-
-            public getFixes(context: CodeFixContext): CodeAction[] {
-                const fixes = codeFixes[context.errorCode];
-                let allActions: CodeAction[] = [];
-
-                Debug.assert(fixes && fixes.length > 0, "No fixes found for error: '${errorCode}'.");
-
-                forEach(fixes, f => {
-                    const actions = f.getCodeActions(context);
-                    if (actions && actions.length > 0) {
-                        allActions = allActions.concat(actions);
-                    }
-                });
-
-                return allActions;
-            }
-        }
-    }
+/* @internal */
+namespace ts {
+    export interface CodeFix {
+        name: string;
+        errorCodes: string[];
+        getCodeActions(context: CodeFixContext): CodeAction[];
+    }
+
+    export interface CodeFixContext {
+        errorCode: string;
+        sourceFile: SourceFile;
+        span: TextSpan;
+        checker: TypeChecker;
+        allFiles: SourceFile[];
+        useCaseSensitiveFileNames: boolean;
+        readFile: (path: string) => string;
+	newLineCharacter: string;
+    }
+
+    export namespace codeFix {
+        const codeFixes: Map<CodeFix[]> = {};
+
+        export function registerCodeFix(action: CodeFix) {
+            forEach(action.errorCodes, error => {
+                let fixes = codeFixes[error];
+                if (!fixes) {
+                    fixes = [];
+                    codeFixes[error] = fixes;
+                }
+                fixes.push(action);
+            });
+        }
+
+        export class CodeFixProvider {
+            public static getSupportedErrorCodes() {
+                return getKeys(codeFixes);
+            }
+
+            public getFixes(context: CodeFixContext): CodeAction[] {
+                const fixes = codeFixes[context.errorCode];
+                let allActions: CodeAction[] = [];
+
+                Debug.assert(fixes && fixes.length > 0, "No fixes found for error: '${errorCode}'.");
+
+                forEach(fixes, f => {
+                    const actions = f.getCodeActions(context);
+                    if (actions && actions.length > 0) {
+                        allActions = allActions.concat(actions);
+                    }
+                });
+
+                return allActions;
+            }
+        }
+    }
 }